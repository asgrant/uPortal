--- conflicted
+++ resolved
@@ -2,13 +2,8 @@
 <project xmlns="http://maven.apache.org/POM/4.0.0" xmlns:xsi="http://www.w3.org/2001/XMLSchema-instance" xsi:schemaLocation="http://maven.apache.org/POM/4.0.0 http://maven.apache.org/maven-v4_0_0.xsd">
 
     <parent>
-<<<<<<< HEAD
         <groupId>org.jasig.umobile.server.portlets-overlay</groupId>
-        <artifactId>umobile-portlets-overlay-parent</artifactId>
-=======
-        <groupId>org.jasig.portal.portlets-overlay</groupId>
-        <artifactId>uportal-portlets-overlay</artifactId>
->>>>>>> 75e86ec5
+        <artifactId>umobile-portlets-overlay</artifactId>
         <version>4.0.0-SNAPSHOT</version>
     </parent>
 
