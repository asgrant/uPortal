--- conflicted
+++ resolved
@@ -2,15 +2,9 @@
 <project xmlns="http://maven.apache.org/POM/4.0.0" xmlns:xsi="http://www.w3.org/2001/XMLSchema-instance" xsi:schemaLocation="http://maven.apache.org/POM/4.0.0 http://maven.apache.org/maven-v4_0_0.xsd">
 
     <parent>
-<<<<<<< HEAD
         <groupId>org.jasig.umobile.server.portlets-overlay</groupId>
         <artifactId>umobile-portlets-overlay</artifactId>
         <version>1.1-SNAPSHOT</version>
-=======
-        <groupId>org.jasig.portal.portlets-overlay</groupId>
-        <artifactId>uportal-portlets-overlay</artifactId>
-        <version>4.0.8-SNAPSHOT</version>
->>>>>>> d617c74e
     </parent>
 
     <modelVersion>4.0.0</modelVersion>
@@ -51,13 +45,6 @@
             <plugin>
                 <artifactId>maven-war-plugin</artifactId>
                 <configuration>
-<<<<<<< HEAD
-=======
-                    <filters>
-                        <filter>${basedir}/../../uportal-war/target/classes/properties/rdbm.properties</filter>
-                      <filter>${basedir}/../../${filters.file}</filter>
-                    </filters>
->>>>>>> d617c74e
                     <dependentWarExcludes>
                         WEB-INF/lib/hsqldb-*.jar
                     </dependentWarExcludes>
