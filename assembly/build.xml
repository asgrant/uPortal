<!--

    Licensed to Jasig under one or more contributor license
    agreements. See the NOTICE file distributed with this work
    for additional information regarding copyright ownership.
    Jasig licenses this file to you under the Apache License,
    Version 2.0 (the "License"); you may not use this file
    except in compliance with the License. You may obtain a
    copy of the License at:

    http://www.apache.org/licenses/LICENSE-2.0

    Unless required by applicable law or agreed to in writing,
    software distributed under the License is distributed on
    an "AS IS" BASIS, WITHOUT WARRANTIES OR CONDITIONS OF ANY
    KIND, either express or implied. See the License for the
    specific language governing permissions and limitations
    under the License.

-->

<project name="uPortal Packaging" basedir="." xmlns:artifact="urn:maven-artifact-ant">
    <property name="uportal.source.dir" value="${basedir}/.." />

    <import file="${uportal.source.dir}/bootstrap/build_includes.xml" />
	
    <condition property="environment.token" value="${env}">
        <isset property="env" />
    </condition>
    <property name="environment.token" value="local" />
	
    <fail message="filters/${environment.token}.properties does not exist, please copy local.properties and fill in your settings.">
        <condition>
        	<or>
                <not>
                    <available file="${basedir}/filters/${environment.token}.properties" />
                </not>
                <not>
                    <available file="${basedir}/../filters/${environment.token}.properties" />
                </not>
    		</or>
        </condition>
    </fail>

	<property file="${basedir}/../filters/${environment.token}.properties" />
	<property file="${basedir}/filters/${environment.token}.properties" />
    <property file="${basedir}/build.properties" />
    <property name="target.dir" value="${basedir}/target" />
    <property name="download.dir" value="${target.dir}/downloads" />

    <artifact:pom file="${uportal.source.dir}/pom.xml" id="uportal-parent.pom" />
    <property name="uportal.name" value="uMobile" />
    <property name="uportal.version" value="${uportal-parent.pom.version}" />
    <property name="uportal.finalName" value="${uportal.name}-${uportal.version}" />

    <fileset id="sourceFilesSvn" dir="${uportal.source.dir}" defaultexcludes="false">
        <exclude name="build.properties" />
        <exclude name="data/**" />
        <exclude name="target/**" />
        <exclude name="*/target/**" />
        <exclude name="*/*/target/**" />
    </fileset>
    <fileset id="sourceFiles" dir="${uportal.source.dir}" defaultexcludes="true">
        <exclude name="build.properties" />
        <exclude name="data/**" />
        <exclude name="target/**" />
        <exclude name="*/target/**" />
        <exclude name="*/*/target/**" />
    </fileset>
    
    <target name="all" description="Generates all assemblies by running clean, source, and quickstart">
        <antcall target="clean" />
        <antcall target="prepare-deploy" />
    </target>

    <target name="clean" depends="prepare" description="Remove files used in packaging and generated packages and runs 'mvn clean' on the uPortal project.">
        <delete dir="${target.dir}" />

        <ant target="mvn" antfile="${uportal.source.dir}/build.xml" dir="${uportal.source.dir}">
            <property name="pomDir" value="${uportal.source.dir}" />
            <property name="goal" value="clean" />
        </ant>
    </target>

    <target name="source" depends="prepare" description="Exports and packages a buildable source distribution of the project">
        <property name="source.dir" value="${target.dir}/${uportal.finalName}" />
        <property name="source.file.tar.gz" value="${target.dir}/${uportal.finalName}.tar.gz" />
        
        <!-- copy uPortal source export into quickstart folder -->
        <mkdir dir="${source.dir}" />
        <copy todir="${source.dir}" preservelastmodified="true">
            <fileset refid="sourceFiles" />
        </copy>
        
        <!-- Update the uPortal release notes --> 
        <copy file="${uportal.source.dir}/releaseNotes.html" tofile="${source.dir}/releaseNotes.html" overwrite="true">
            <filterset begintoken="$${" endtoken="}">
                <filter token="uportal.version" value="${uportal.version}" />
            </filterset>
        </copy>

        <!-- tar.gz source distribution -->
        <tar destfile="${source.file.tar.gz}" longfile="gnu" compression="gzip">
            <tarfileset prefix="${uportal.finalName}" dir="${source.dir}" />
        </tar>
        <checksum file="${source.file.tar.gz}" algorithm="md5" />
        <checksum file="${source.file.tar.gz}" algorithm="sha1" />
    </target>
    
    <target name="quickstart" depends="prepare-qs, prepare-qs-tomcat, prepare-qs-ant, prepare-qs-maven, prepare-qs-uportal" description="Generates the quick start distribution">
        <copy todir="${quickstart.dir}" overwrite="true">
            <filterset>
                <filter token="ant.name" value="${dl.ant.finalName}" />
                <filter token="maven.name" value="${dl.maven.finalName}" />
                <filter token="tomcat.name" value="${dl.tomcat.finalName}" />
                <filter token="uportal.name" value="${uportal.finalName}" />

                <filter token="ant.version" value="${dl.ant.version}" />
                <filter token="maven.version" value="${dl.maven.version}" />
                <filter token="tomcat.version" value="${dl.tomcat.version}" />
                <filter token="uportal.version" value="${uportal.version}" />

                <filter token="quickstart.name" value="${quickstart.name}" />

                <filter token="environment.qs.tomcat.port.shutdown" value="${environment.qs.tomcat.port.shutdown}" />
            	<filter token="environment.qs.tomcat.port.http" value="${environment.qs.tomcat.port.http}" />
            	<filter token="environment.qs.tomcat.port.ajp" value="${environment.qs.tomcat.port.ajp}" />
            	<filter token="environment.build.uportal.context" value="${environment.build.uportal.context}" />
            	<filter token="environment" value="${environment.token}" />
            </filterset>

            <fileset dir="${basedir}/quickstart" />
        </copy>
        
        <chmod perm="755" dir="${quickstart.dir}" includes="*.sh" verbose="true" />
        
        <if>
            <not>
                <equals arg1="${nopackage}" arg2="true" />
            </not>
            <then>
                <antcall target="qs-package">
                    <param name="qs-file-ext" value="" />
                </antcall>
            </then>
        </if>
    </target>
    
    <target name="prepare-deploy" depends="source, quickstart" description="Prepare the generated source and quickstart files for deployment to the Jasig download server">
        <property name="deploy.dir" value="${target.dir}/deploy/${uportal.finalName}" />
        
        <mkdir dir="${deploy.dir}" />
        
        <copy todir="${deploy.dir}">
            <fileset dir="${target.dir}" defaultexcludes="false">
                <exclude name="${uportal.finalName}" />
                <include name="${uportal.finalName}*.*" />
            </fileset>
        </copy>
    </target>
	
	<target name="live-nightly-setup" depends="prepare-qs" description="Setup live-nightly symlinks">
		<!-- add logging symlink -->
		<echo>Creating symlink from /var/log/apache2/tomcat/${tomcat.loglink} to ${quickstart.dir}/${dl.tomcat.finalName}/logs</echo>
	    <symlink link="/var/log/apache2/tomcat/${tomcat.loglink}" resource="${quickstart.dir}/${dl.tomcat.finalName}/logs" overwrite="true"/>
	</target>
    
    <target name="live-nightly-stop" depends="prepare-qs">
        <if>
            <available file="${quickstart.dir}/build.xml" />
            <then>
                <ant antfile="${quickstart.dir}/build.xml" dir="${quickstart.dir}" inheritall="false" target="stop" />
                <sleep minutes="1" />
            </then>
        </if>
    </target>
    
    <target name="live-nightly-start" depends="prepare-qs">
        <ant antfile="${quickstart.dir}/build.xml" dir="${quickstart.dir}" inheritall="false" target="start" />
    </target>
            
    <target name="qs-package" depends="prepare-qs">
        <property name="quickstart.file_base" value="${target.dir}/${quickstart.name}${qs-file-ext}" />
        <property name="quickstart.file.tar.gz" value="${quickstart.file_base}.tar.gz" />
        
        <!-- tar.gz distribution -->
        <tar destfile="${quickstart.file.tar.gz}" longfile="gnu" compression="gzip">
            <tarfileset prefix="${quickstart.name}" dir="${quickstart.dir}">
                <exclude name="**/*.sh" />
                <exclude name="${dl.ant.finalName}/bin/*" />
                <exclude name="${dl.maven.finalName}/bin/*" />
                <exclude name="${dl.tomcat.finalName}/bin/*" />
            </tarfileset>
            <tarfileset prefix="${quickstart.name}" dir="${quickstart.dir}" mode="755">
                <include name="**/*.sh" />
                <include name="${dl.ant.finalName}/bin/*" />
                <include name="${dl.maven.finalName}/bin/*" />
                <include name="${dl.tomcat.finalName}/bin/*" />
            </tarfileset>
        </tar>
        <checksum file="${quickstart.file.tar.gz}" algorithm="md5" />
        <checksum file="${quickstart.file.tar.gz}" algorithm="sha1" />
    </target>

    <target name="prepare-qs-tomcat" depends="prepare-qs">
        <download-extract download.name="tomcat" download.dir="${download.dir}" extract.dir="${quickstart.dir}" />

        <!--
         | Update server.xml
         +-->
        <replace file="${dl.tomcat.dir}/conf/server.xml" summary="true">
        	<!-- Set the HTTP port, listen only on localhost, and enable empty session path -->
        	<replacefilter>
        	    <replacetoken><![CDATA[<Connector port="8080" protocol="HTTP/1.1"]]></replacetoken> 
        	    <replacevalue expandProperties="true"><![CDATA[<Connector emptySessionPath="true" address="localhost" port="${environment.qs.tomcat.port.http}" protocol="HTTP/1.1"]]></replacevalue>
        	</replacefilter>
        	
        	<!-- Set the AJP port, listen only on localhost, and enable empty session path -->
            <replacefilter>
                <replacetoken><![CDATA[<Connector port="8009" protocol="AJP/1.3" redirectPort="8443" />]]></replacetoken> 
                <replacevalue expandProperties="true"><![CDATA[<Connector emptySessionPath="true" port="${environment.qs.tomcat.port.ajp}" protocol="AJP/1.3" redirectPort="8443" />]]></replacevalue>
            </replacefilter>
            
            <!-- Set the shutdown -->
            <replacefilter>
                <replacetoken><![CDATA[<Server port="8005" shutdown="SHUTDOWN">]]></replacetoken> 
                <replacevalue expandProperties="true"><![CDATA[<Server port="${environment.qs.tomcat.port.shutdown}" shutdown="SHUTDOWN">]]></replacevalue>
            </replacefilter>
        </replace>
        
        <!-- update catalina.properties tp emable shared/lib classloader -->
<<<<<<< HEAD
        <replace file="${dl.tomcat.dir}/conf/catalina.properties" token="${tomcat.shared-lib.token}" value="${tomcat.shared-lib.replacement}" summary="true" />

        <!-- update web.xml to increase length of session to 2 hours -->
        <replace file="${dl.tomcat.dir}/conf/web.xml" token="${tomcat.session-length.token}" value="${tomcat.session-length.replacement}" summary="true" />
=======
        <replace file="${dl.tomcat.dir}/conf/catalina.properties" summary="true">
            <replacefilter>
                <replacetoken>shared.loader=</replacetoken> 
                <replacevalue expandProperties="true">shared.loader=${catalina.base}/shared/classes,${catalina.base}/shared/lib/*.jar</replacevalue>
            </replacefilter>
        </replace>
        
        <!-- remove all pre-packaged webapps -->
        <delete includeemptydirs="true">  
            <fileset dir="${dl.tomcat.dir}/webapps/" includes="**/*"/>  
        </delete>
>>>>>>> d617c74e
    </target>

    <target name="prepare-qs-ant" depends="prepare-qs" unless="no-bundled-ant">
        <download-extract download.name="ant" download.dir="${download.dir}" extract.dir="${quickstart.dir}" />
    </target>

    <target name="prepare-qs-maven" depends="prepare-qs" unless="no-bundled-maven">
        <download-extract download.name="maven" download.dir="${download.dir}" extract.dir="${quickstart.dir}" />
    </target>

    <target name="prepare-qs-uportal" depends="prepare-qs">
        <property name="uportal.dir" value="${quickstart.dir}/${uportal.finalName}" />

        <!-- copy uPortal source export into quickstart folder -->
        <mkdir dir="${uportal.dir}" />
        <copy todir="${uportal.dir}" preservelastmodified="true">
            <fileset refid="sourceFilesSvn" />
        </copy>

        <!-- create uPortal build.properties pointing to quickstart tomcat -->
        <copy file="${uportal.dir}/build.properties.sample" tofile="${uportal.dir}/build.properties" overwrite="true">
            <filterset>
                <filter token="server.home" value="$${basedir}/../${dl.tomcat.finalName}" />
            </filterset>
        </copy>
    	
    	<if>
    		<not>
    	        <isset property="no-bundled-maven"/>
    		</not>
    		<then>
            	<echo>Setting maven.home to: $${basedir}/../${dl.maven.finalName}</echo>
                <replace file="${uportal.dir}/build.properties" token="#maven.home=" value="maven.home=$${basedir}/../${dl.maven.finalName}" summary="true" />
    		</then>
    	</if>
    	
    	<!-- Set the docbase for the deployment -->
    	<echo>Setting uPortal docbase to: ${environment.qs.uportal.docbase}</echo>
    	<replace file="${uportal.dir}/pom.xml" summary="true">
            <replacefilter>
                <replacetoken><![CDATA[<uportal.docbase>uPortal</uportal.docbase>]]></replacetoken> 
                <replacevalue expandProperties="true"><![CDATA[<uportal.docbase>${environment.qs.uportal.docbase}</uportal.docbase>]]></replacevalue>
            </replacefilter>
        </replace>
        
        <!-- Update the uPortal release notes --> 
        <copy file="${uportal.source.dir}/releaseNotes.html" tofile="${uportal.dir}/releaseNotes.html" overwrite="true">
            <filterset begintoken="$${" endtoken="}">
                <filter token="project.version" value="${uportal.version}" />
            </filterset>
        </copy>
        
        <!-- Ensure a HSQL isntance isn't already running -->
        <ant target="hsql-shutdown" antfile="${uportal.dir}/build.xml" dir="${uportal.dir}">
            <property name="env" value="${environment.token}"/>
        </ant>
            
        <!-- start quickstart hsql isntance -->
        <ant target="hsql" antfile="${uportal.dir}/build.xml" dir="${uportal.dir}">
        	<property name="env" value="${environment.token}"/>
        	<property name="spawn" value="true" />
        </ant>

        <!-- run initportal to setup tomcat & database -->
        <ant target="initportal" antfile="${uportal.dir}/build.xml" dir="${uportal.dir}">
            <property name="env" value="${environment.token}"/>
        </ant>

        <!-- shutdown hsql nicely -->
        <ant target="hsql-shutdown" antfile="${uportal.dir}/build.xml" dir="${uportal.dir}">
            <property name="env" value="${environment.token}"/>
        </ant>

        <!-- clean up maven build files, these don't need to be packaged up -->
        <ant target="mvn" antfile="${uportal.dir}/build.xml" dir="${uportal.dir}">
            <property name="pomDir" value="${uportal.dir}" />
            <property name="goal" value="clean" />
        </ant>
    </target>

    <!--
     | Expects the following properties to be available:
     |      dl.@{download.name}.file     - final name of the file to download. ex: apache-ant-1.6.5-bin.tar.bz2
     |      dl.@{download.name}.finalName     - name and version of the value to download. ex: apache-ant-1.6.5
     |      dl.@{download.name}.url      - full URL to download file from.
     |      dl.@{download.name}.format   - compression format of file. 'tar.gz' and 'tar.bz2' are currently supported.
     |
     | The following properties are generated and can be used later.
     |      dl.@{download.name}.localFile   - full path and name of the downloaded file
     |      dl.@{download.name}.dir         - Full path and name of the directory the archive is extracted to.
     +-->
    <macrodef name="download-extract">
        <attribute name="download.name" description="The name to substitute into properties to download the file" />
        <attribute name="download.dir" default="${java.io.tmpdir}" description="Directory to download the archive to" />
        <attribute name="extract.dir" description="directory to extract the archive to" />

        <sequential>
            <!-- generated properties for the download/extract -->
            <property name="dl.@{download.name}.localFile" value="@{download.dir}/${dl.@{download.name}.file}" />
            <property name="dl.@{download.name}.dir" value="@{extract.dir}/${dl.@{download.name}.finalName}" />

            <!-- download -->
            <mkdir dir="@{download.dir}" />
            <get src="${dl.@{download.name}.url}" dest="${dl.@{download.name}.localFile}" usetimestamp="true" verbose="true" />

            <!-- extract -->
            <condition property="@{download.name}.compression" value="gzip">
                <equals arg1="${dl.@{download.name}.format}" arg2="tar.gz" />
            </condition>
            <property name="@{download.name}.compression" value="bzip2" />

            <mkdir dir="@{extract.dir}" />
            <untar src="${dl.@{download.name}.localFile}" dest="@{extract.dir}" compression="${@{download.name}.compression}" />

            <!-- update permissions -->
            <chmod perm="755" dir="${dl.@{download.name}.dir}/bin" includes="*" verbose="true" />
        </sequential>
    </macrodef>


    <target name="prepare">
        <mkdir dir="${target.dir}" />
        
        <if>
            <not>
                <available file="${uportal.source.dir}/build.properties" />
            </not>
            <then>
                <copy file="${uportal.source.dir}/build.properties.sample" tofile="${uportal.source.dir}/build.properties" />
            </then>
        </if>
    </target>

    <target name="prepare-qs" depends="prepare">
        <property name="quickstart.name" value="${uportal.finalName}-quick-start" />
        <property name="quickstart.dir" value="${target.dir}/${quickstart.name}" />

        <mkdir dir="${quickstart.dir}" />
    </target>
</project><|MERGE_RESOLUTION|>--- conflicted
+++ resolved
@@ -229,12 +229,6 @@
         </replace>
         
         <!-- update catalina.properties tp emable shared/lib classloader -->
-<<<<<<< HEAD
-        <replace file="${dl.tomcat.dir}/conf/catalina.properties" token="${tomcat.shared-lib.token}" value="${tomcat.shared-lib.replacement}" summary="true" />
-
-        <!-- update web.xml to increase length of session to 2 hours -->
-        <replace file="${dl.tomcat.dir}/conf/web.xml" token="${tomcat.session-length.token}" value="${tomcat.session-length.replacement}" summary="true" />
-=======
         <replace file="${dl.tomcat.dir}/conf/catalina.properties" summary="true">
             <replacefilter>
                 <replacetoken>shared.loader=</replacetoken> 
@@ -242,11 +236,13 @@
             </replacefilter>
         </replace>
         
+        <!-- update web.xml to increase length of session to 2 hours -->
+        <replace file="${dl.tomcat.dir}/conf/web.xml" token="${tomcat.session-length.token}" value="${tomcat.session-length.replacement}" summary="true" />
+        
         <!-- remove all pre-packaged webapps -->
         <delete includeemptydirs="true">  
             <fileset dir="${dl.tomcat.dir}/webapps/" includes="**/*"/>  
         </delete>
->>>>>>> d617c74e
     </target>
 
     <target name="prepare-qs-ant" depends="prepare-qs" unless="no-bundled-ant">
@@ -386,4 +382,5 @@
 
         <mkdir dir="${quickstart.dir}" />
     </target>
+
 </project>