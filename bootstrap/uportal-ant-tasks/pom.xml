<?xml version="1.0" encoding="UTF-8"?>
<!--

    Licensed to Jasig under one or more contributor license
    agreements. See the NOTICE file distributed with this work
    for additional information regarding copyright ownership.
    Jasig licenses this file to you under the Apache License,
    Version 2.0 (the "License"); you may not use this file
    except in compliance with the License. You may obtain a
    copy of the License at:

    http://www.apache.org/licenses/LICENSE-2.0

    Unless required by applicable law or agreed to in writing,
    software distributed under the License is distributed on
    an "AS IS" BASIS, WITHOUT WARRANTIES OR CONDITIONS OF ANY
    KIND, either express or implied. See the License for the
    specific language governing permissions and limitations
    under the License.

-->

<project xmlns="http://maven.apache.org/POM/4.0.0" xmlns:xsi="http://www.w3.org/2001/XMLSchema-instance" xsi:schemaLocation="http://maven.apache.org/POM/4.0.0 http://maven.apache.org/maven-v4_0_0.xsd">

    <parent>
        <groupId>org.jasig.umobile.server</groupId>
        <artifactId>bootstrap</artifactId>
        <version>4.0.0-SNAPSHOT</version>
    </parent>

    <modelVersion>4.0.0</modelVersion>
<<<<<<< HEAD
    <artifactId>umobile-ant-tasks-bootstrap</artifactId>
=======
    <artifactId>uportal-ant-tasks</artifactId>
>>>>>>> 75e86ec5
    <packaging>jar</packaging>

    <name>Bootstrap - Ant Tasks Dependencies</name>

    <dependencies>
        <dependency>
            <groupId>org.jasig.portal.tools</groupId>
            <artifactId>uportal-ant-tasks</artifactId>
            <version>1.0.1</version>
            <scope>compile</scope>
        </dependency>
    </dependencies>
</project><|MERGE_RESOLUTION|>--- conflicted
+++ resolved
@@ -29,11 +29,7 @@
     </parent>
 
     <modelVersion>4.0.0</modelVersion>
-<<<<<<< HEAD
-    <artifactId>umobile-ant-tasks-bootstrap</artifactId>
-=======
-    <artifactId>uportal-ant-tasks</artifactId>
->>>>>>> 75e86ec5
+    <artifactId>umobile-ant-tasks</artifactId>
     <packaging>jar</packaging>
 
     <name>Bootstrap - Ant Tasks Dependencies</name>
