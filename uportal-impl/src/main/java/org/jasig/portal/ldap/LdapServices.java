--- conflicted
+++ resolved
@@ -10,15 +10,9 @@
 
 import org.apache.commons.logging.Log;
 import org.apache.commons.logging.LogFactory;
-<<<<<<< HEAD
-import org.jasig.portal.spring.PortalApplicationContextListener;
-import org.springframework.beans.factory.NoSuchBeanDefinitionException;
-import org.springframework.web.context.WebApplicationContext;
-=======
 import org.jasig.portal.spring.PortalApplicationContextLocator;
 import org.springframework.beans.factory.NoSuchBeanDefinitionException;
 import org.springframework.context.ApplicationContext;
->>>>>>> 71af4ee5
 
 /**
  * Provides LDAP access in a way similar to a relational DBMS. This class
@@ -57,19 +51,11 @@
      * @return An {@link ILdapServer} with the specified name, <code>null</code> if there is no connection with the specified name.
      */
     public static ILdapServer getLdapServer(String name) {
-<<<<<<< HEAD
-        final WebApplicationContext webApplicationContext = PortalApplicationContextListener.getRequiredWebApplicationContext();
-        
-        ILdapServer ldapServer = null;
-        try {
-            ldapServer = (ILdapServer)webApplicationContext.getBean(name, ILdapServer.class);
-=======
         final ApplicationContext applicationContext = PortalApplicationContextLocator.getApplicationContext();
         
         ILdapServer ldapServer = null;
         try {
             ldapServer = (ILdapServer)applicationContext.getBean(name, ILdapServer.class);
->>>>>>> 71af4ee5
         }
         catch (NoSuchBeanDefinitionException nsbde) {
             //Ignore the exception for not finding the named bean.
@@ -89,13 +75,8 @@
      */
     @SuppressWarnings("unchecked")
     public static Map<String, ILdapServer> getLdapServerMap() {
-<<<<<<< HEAD
-        final WebApplicationContext webApplicationContext = PortalApplicationContextListener.getRequiredWebApplicationContext();
-        final Map<String, ILdapServer> ldapServers = webApplicationContext.getBeansOfType(ILdapServer.class);
-=======
         final ApplicationContext applicationContext = PortalApplicationContextLocator.getApplicationContext();
         final Map<String, ILdapServer> ldapServers = applicationContext.getBeansOfType(ILdapServer.class);
->>>>>>> 71af4ee5
         
         if (LOG.isDebugEnabled()) {
             LOG.debug("Found Map of ILdapServers=" + ldapServers + "'");
