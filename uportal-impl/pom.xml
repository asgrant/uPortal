<?xml version="1.0" encoding="UTF-8"?>
<project xmlns="http://maven.apache.org/POM/4.0.0" xmlns:xsi="http://www.w3.org/2001/XMLSchema-instance"
    xsi:schemaLocation="http://maven.apache.org/POM/4.0.0 http://maven.apache.org/maven-v4_0_0.xsd">

    <parent>
        <groupId>org.jasig.portal</groupId>
        <artifactId>uportal-parent</artifactId>
        <version>3.0.0-M5-SNAPSHOT</version>
    </parent>

    <modelVersion>4.0.0</modelVersion>
    <groupId>org.jasig.portal</groupId>
    <artifactId>uportal-impl</artifactId>
    <packaging>jar</packaging>

    <name>uPortal Source</name>
    <description>The source code for uPortal.</description>

    <dependencies>
        <!-- ===== Compile Time Dependencies ============================== -->

        <dependency>
            <groupId>commons-logging</groupId>
            <artifactId>commons-logging</artifactId>
            <version>${commons-logging.version}</version>
            <scope>compile</scope>
            <exclusions>
                <exclusion>
                    <groupId>logkit</groupId>
                    <artifactId>logkit</artifactId>
                </exclusion>
                <exclusion>
                    <groupId>avalon-framework</groupId>
                    <artifactId>avalon-framework</artifactId>
                </exclusion>
                <exclusion>
                    <groupId>javax.servlet</groupId>
                    <artifactId>servlet-api</artifactId>
                </exclusion>
            </exclusions>
        </dependency>

        <dependency>
            <groupId>commons-cli</groupId>
            <artifactId>commons-cli</artifactId>
            <version>${commons-cli.version}</version>
            <scope>compile</scope>
        </dependency>

        <dependency>
            <groupId>commons-codec</groupId>
            <artifactId>commons-codec</artifactId>
            <version>${commons-codec.version}</version>
            <scope>compile</scope>
        </dependency>

        <dependency>
            <groupId>commons-pool</groupId>
            <artifactId>commons-pool</artifactId>
            <version>${commons-pool.version}</version>
            <scope>compile</scope>
        </dependency>

        <dependency>
            <groupId>commons-lang</groupId>
            <artifactId>commons-lang</artifactId>
            <version>${commons-lang.version}</version>
            <scope>compile</scope>
        </dependency>
        
        <dependency>
            <groupId>commons-fileupload</groupId>
            <artifactId>commons-fileupload</artifactId>
            <version>${commons-fileupload}</version>
            <scope>compile</scope>
        </dependency>
        
        <dependency>
            <groupId>org.apache.commons</groupId>
            <artifactId>commons-io</artifactId>
            <version>${commons-io.version}</version>
            <scope>compile</scope>
        </dependency>

<<<<<<< HEAD
        <dependency>
            <groupId>org.danann</groupId>
            <artifactId>cernunnos</artifactId>
            <version>${cernunnos.version}</version>
            <scope>compile</scope>
        </dependency>
        
        <dependency>
            <groupId>org.jasig.service</groupId>
            <artifactId>person-directory</artifactId>
            <version>${person-directory.version}</version>
            <scope>compile</scope>
        </dependency>
        
=======
        <dependency>
            <groupId>org.danann</groupId>
            <artifactId>cernunnos</artifactId>
            <version>${cernunnos.version}</version>
            <scope>compile</scope>
            <exclusions>
                <exclusion>
                    <groupId>xml-apis</groupId>
                    <artifactId>xml-apis</artifactId>
                </exclusion>
            </exclusions>
        </dependency>

>>>>>>> 71af4ee5
        <dependency>
            <groupId>org.jasig.service</groupId>
            <artifactId>person-directory</artifactId>
            <version>${person-directory.version}</version>
            <scope>compile</scope>
            <exclusions>
                <exclusion>
                    <groupId>org.springframework</groupId>
                    <artifactId>spring-dao</artifactId>
                </exclusion>
            </exclusions>
        </dependency>
        
        <dependency>
            <groupId>servlets.com</groupId>
            <artifactId>cos</artifactId>
            <version>${cos.version}</version>
            <scope>compile</scope>
        </dependency>

        <dependency>
            <groupId>oro</groupId>
            <artifactId>oro</artifactId>
            <version>${oro.version}</version>
            <scope>compile</scope>
        </dependency>

        <dependency>
            <groupId>tyrex</groupId>
            <artifactId>tyrex</artifactId>
            <version>${tyrex.version}</version>
            <scope>compile</scope>
        </dependency>

        <dependency>
            <groupId>wsrp4j</groupId>
            <artifactId>wsrp4j-shared</artifactId>
            <version>${wsrp4j.version}</version>
            <scope>compile</scope>
        </dependency>

        <dependency>
            <groupId>wsrp4j</groupId>
            <artifactId>wsrp4j-consumer</artifactId>
            <version>${wsrp4j.version}</version>
            <scope>compile</scope>
        </dependency>

        <dependency>
            <groupId>wsrp4j</groupId>
            <artifactId>wsrp4j-proxyportlet</artifactId>
            <version>${wsrp4j.version}</version>
            <scope>compile</scope>
        </dependency>
        
        <dependency>
            <groupId>org.springframework</groupId>
            <artifactId>spring-core</artifactId>
            <version>${spring-framework.version}</version>
            <scope>compile</scope>
        </dependency>

        <dependency>
            <groupId>org.springframework</groupId>
            <artifactId>spring-context</artifactId>
            <version>${spring-framework.version}</version>
            <scope>compile</scope>
        </dependency>

        <dependency>
            <groupId>org.springframework</groupId>
            <artifactId>spring-beans</artifactId>
            <version>${spring-framework.version}</version>
            <scope>compile</scope>
        </dependency>

        <dependency>
            <groupId>org.springframework</groupId>
            <artifactId>spring-jdbc</artifactId>
            <version>${spring-framework.version}</version>
            <scope>compile</scope>
        </dependency>
        
        <dependency>
            <groupId>org.springframework</groupId>
            <artifactId>spring-web</artifactId>
            <version>${spring-framework.version}</version>
            <scope>compile</scope>
        </dependency>
        
        <dependency>
            <groupId>org.springframework</groupId>
            <artifactId>spring-webmvc</artifactId>
            <version>${spring-framework.version}</version>
            <scope>compile</scope>
        </dependency>
        
        <dependency>
            <groupId>org.springframework</groupId>
            <artifactId>spring-aop</artifactId>
            <version>${spring-framework.version}</version>
            <scope>compile</scope>
        </dependency>
        
        <dependency>
<<<<<<< HEAD
=======
            <groupId>org.springframework</groupId>
            <artifactId>spring-aspects</artifactId>
            <version>${spring-framework.version}</version>
            <scope>compile</scope>
        </dependency>
        
        <dependency>
            <groupId>org.springframework</groupId>
            <artifactId>spring-orm</artifactId>
            <version>${spring-framework.version}</version>
            <scope>compile</scope>
        </dependency>
        
        <dependency>
>>>>>>> 71af4ee5
            <groupId>org.springframework.ldap</groupId>
            <artifactId>spring-ldap</artifactId>
            <version>${spring-ldap.version}</version>
            <scope>compile</scope>
        </dependency>
<<<<<<< HEAD
=======
        
        <dependency>
            <groupId>org.hibernate</groupId>
            <artifactId>hibernate</artifactId>
            <version>${hibernate.version}</version>
            <type>jar</type>
            <scope>compile</scope>
        </dependency>

        <dependency>
            <groupId>org.hibernate</groupId>
            <artifactId>hibernate-annotations</artifactId>
            <version>${hibernate-annotations.version}</version>
            <type>jar</type>
            <scope>compile</scope>
        </dependency>

        <dependency>
            <groupId>org.hibernate</groupId>
            <artifactId>hibernate-commons-annotations</artifactId>
            <version>${hibernate-commons-annotations.version}</version>
            <type>jar</type>
            <scope>compile</scope>
        </dependency>

        <dependency>
            <groupId>org.hibernate</groupId>
            <artifactId>hibernate-entitymanager</artifactId>
            <version>${hibernate-entitymanager.version}</version>
            <type>jar</type>
            <scope>compile</scope>
        </dependency>

        <dependency>
            <groupId>javax.persistence</groupId>
            <artifactId>persistence-api</artifactId>
            <version>${persistence-api.version}</version>
            <type>jar</type>
            <scope>compile</scope>
        </dependency>
        
>>>>>>> 71af4ee5

        <dependency>
            <groupId>cas</groupId>
            <artifactId>casclient</artifactId>
            <version>${casclient.version}</version>
            <scope>compile</scope>
            <exclusions>
                <!-- Pulls in Servlet 2.3 dep if not excluded -->
                <exclusion>
                    <groupId>javax.servlet</groupId>
                    <artifactId>servlet-api</artifactId>
                </exclusion>
            </exclusions>
        </dependency>

        <dependency>
            <groupId>xerces</groupId>
            <artifactId>xercesImpl</artifactId>
            <version>${xercesImpl.version}</version>
            <scope>compile</scope>
        </dependency>

        <dependency>
            <groupId>commons-httpclient</groupId>
            <artifactId>commons-httpclient</artifactId>
            <version>${commons-httpclient.version}</version>
            <scope>compile</scope>
        </dependency>

        <dependency>
            <groupId>org.ccil.cowan.tagsoup</groupId>
            <artifactId>tagsoup</artifactId>
            <version>${tagsoup.version}</version>
            <scope>compile</scope>
        </dependency>

        <dependency>
            <groupId>rome</groupId>
            <artifactId>rome</artifactId>
            <version>${rome.version}</version>
            <scope>compile</scope>
        </dependency>

        <dependency>
            <groupId>net.sourceforge.collections</groupId>
            <artifactId>collections-generic</artifactId>
            <version>${collections-generic.version}</version>
            <scope>compile</scope>
        </dependency>

        <dependency>
            <groupId>xom</groupId>
            <artifactId>xom</artifactId>
            <version>${xom.version}</version>
            <scope>compile</scope>
            <exclusions>
                <exclusion>
                    <groupId>xml-apis</groupId>
                    <artifactId>xml-apis</artifactId>
                </exclusion>
            </exclusions>
        </dependency>

        <dependency>
            <groupId>jtidy</groupId>
            <artifactId>jtidy</artifactId>
            <version>${jtidy.version}</version>
            <scope>compile</scope>
        </dependency>

        <dependency>
            <groupId>commons-dbcp</groupId>
            <artifactId>commons-dbcp</artifactId>
            <version>${commons-dbcp.version}</version>
            <scope>compile</scope>
            <exclusions>
                <exclusion>
                    <groupId>xml-apis</groupId>
                    <artifactId>xml-apis</artifactId>
                </exclusion>
            </exclusions>
        </dependency>

        <dependency>
            <groupId>com.whirlycott</groupId>
            <artifactId>whirlycache</artifactId>
            <version>${whirlycache.version}</version>
            <scope>compile</scope>
        </dependency>

        <dependency>
            <groupId>javax.activation</groupId>
            <artifactId>activation</artifactId>
            <version>${activation.version}</version>
            <scope>compile</scope>
        </dependency>

        <dependency>
            <groupId>log4j</groupId>
            <artifactId>log4j</artifactId>
            <version>${log4j.version}</version>
            <scope>compile</scope>
        </dependency>

        <dependency>
            <groupId>xml-resolver</groupId>
            <artifactId>xml-resolver</artifactId>
            <version>${xml-resolver.version}</version>
            <scope>compile</scope>
        </dependency>


        <!-- ===== Runtime Dependencies ================================== -->


        <!-- ===== Provided Dependencies ================================== -->

        <dependency>
            <groupId>javax.servlet</groupId>
            <artifactId>servlet-api</artifactId>
            <version>${servlet-api.version}</version>
            <scope>provided</scope>
        </dependency>

        <dependency>
            <groupId>javax.portlet</groupId>
            <artifactId>portlet-api</artifactId>
            <version>${portlet-api.version}</version>
            <scope>provided</scope>
        </dependency>

        <dependency>
            <groupId>org.apache.pluto</groupId>
            <artifactId>pluto-container</artifactId>
            <version>${pluto.version}</version>
            <scope>provided</scope>
        </dependency>

        <dependency>
            <groupId>org.apache.pluto</groupId>
            <artifactId>pluto-descriptor-api</artifactId>
            <version>${pluto.version}</version>
            <scope>provided</scope>
        </dependency>

        <dependency>
            <groupId>org.apache.pluto</groupId>
            <artifactId>pluto-descriptor-impl</artifactId>
            <version>${pluto.version}</version>
            <scope>provided</scope>
            <exclusions>
                <exclusion>
                    <groupId>xerces</groupId>
                    <artifactId>xmlParserAPIs</artifactId>
                </exclusion>
                <exclusion>
                    <groupId>cglib</groupId>
                    <artifactId>cglib-full</artifactId>
                </exclusion>
            </exclusions>
        </dependency>

        <dependency>
            <groupId>org.apache.pluto</groupId>
            <artifactId>pluto-taglib</artifactId>
            <version>${pluto.version}</version>
            <scope>provided</scope>
        </dependency>

        <!-- ===== Test Dependencies ====================================== -->

        <dependency>
            <groupId>junit</groupId>
            <artifactId>junit</artifactId>
            <version>${junit.version}</version>
            <scope>test</scope>
        </dependency>
        
        <dependency>
            <groupId>org.easymock</groupId>
            <artifactId>easymock</artifactId>
            <version>${easymock.version}</version>
            <scope>test</scope>
        </dependency>

        <dependency>
            <groupId>org.springframework</groupId>
            <artifactId>spring-test</artifactId>
            <version>${spring-framework.version}</version>
            <scope>test</scope>
        </dependency>

        <dependency>
            <groupId>hsqldb</groupId>
            <artifactId>hsqldb</artifactId>
            <version>${hsqldb.version}</version>
            <scope>test</scope>
        </dependency>
    </dependencies>

    <build>
        <plugins>
            <!-- Surefire Plugin: Exec Tests ===================================== -->
            <plugin>
                <artifactId>maven-surefire-plugin</artifactId>
                <configuration>
                    <excludes>
                        <exclude>**/Abstract*Test.java</exclude>
                        <exclude>**/Abstract*TestCase.java</exclude>
                        <exclude>**/*$*</exclude>
                    </excludes>
                </configuration>
            </plugin>
        </plugins>
    </build>
</project>
<|MERGE_RESOLUTION|>--- conflicted
+++ resolved
@@ -82,27 +82,11 @@
             <scope>compile</scope>
         </dependency>
 
-<<<<<<< HEAD
         <dependency>
             <groupId>org.danann</groupId>
             <artifactId>cernunnos</artifactId>
             <version>${cernunnos.version}</version>
             <scope>compile</scope>
-        </dependency>
-        
-        <dependency>
-            <groupId>org.jasig.service</groupId>
-            <artifactId>person-directory</artifactId>
-            <version>${person-directory.version}</version>
-            <scope>compile</scope>
-        </dependency>
-        
-=======
-        <dependency>
-            <groupId>org.danann</groupId>
-            <artifactId>cernunnos</artifactId>
-            <version>${cernunnos.version}</version>
-            <scope>compile</scope>
             <exclusions>
                 <exclusion>
                     <groupId>xml-apis</groupId>
@@ -111,20 +95,19 @@
             </exclusions>
         </dependency>
 
->>>>>>> 71af4ee5
-        <dependency>
-            <groupId>org.jasig.service</groupId>
-            <artifactId>person-directory</artifactId>
-            <version>${person-directory.version}</version>
+        <dependency>
+            <groupId>org.jasig.service</groupId>
+            <artifactId>person-directory</artifactId>
+            <version>${person-directory.version}</version>
             <scope>compile</scope>
             <exclusions>
                 <exclusion>
                     <groupId>org.springframework</groupId>
                     <artifactId>spring-dao</artifactId>
                 </exclusion>
-            </exclusions>
-        </dependency>
-        
+            </exclusions>
+        </dependency>
+        
         <dependency>
             <groupId>servlets.com</groupId>
             <artifactId>cos</artifactId>
@@ -217,8 +200,6 @@
         </dependency>
         
         <dependency>
-<<<<<<< HEAD
-=======
             <groupId>org.springframework</groupId>
             <artifactId>spring-aspects</artifactId>
             <version>${spring-framework.version}</version>
@@ -233,14 +214,11 @@
         </dependency>
         
         <dependency>
->>>>>>> 71af4ee5
             <groupId>org.springframework.ldap</groupId>
             <artifactId>spring-ldap</artifactId>
             <version>${spring-ldap.version}</version>
             <scope>compile</scope>
         </dependency>
-<<<<<<< HEAD
-=======
         
         <dependency>
             <groupId>org.hibernate</groupId>
@@ -282,7 +260,6 @@
             <scope>compile</scope>
         </dependency>
         
->>>>>>> 71af4ee5
 
         <dependency>
             <groupId>cas</groupId>
