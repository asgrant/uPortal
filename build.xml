<!--

    Licensed to Jasig under one or more contributor license
    agreements. See the NOTICE file distributed with this work
    for additional information regarding copyright ownership.
    Jasig licenses this file to you under the Apache License,
    Version 2.0 (the "License"); you may not use this file
    except in compliance with the License. You may obtain a
    copy of the License at:

    http://www.apache.org/licenses/LICENSE-2.0

    Unless required by applicable law or agreed to in writing,
    software distributed under the License is distributed on
    an "AS IS" BASIS, WITHOUT WARRANTIES OR CONDITIONS OF ANY
    KIND, either express or implied. See the License for the
    specific language governing permissions and limitations
    under the License.

-->

<!--
 | Detailed help documentation lives in docs/antHelp.txt, please refer to this file or
 | run 'ant help' for usage of this file.
 |
 | Comments in this file should be targeted to the maintenance of the build script.
 +-->
<project name="uPortal" default="help" basedir="." xmlns:up="urn:up-util-ant" xmlns:artifact="urn:maven-artifact-ant">

    <!--
     | Determine if a named environment has been specified in the command.  
     | Examples:  dev, test, prod, local, etc.
     +-->
    <condition property="environment.token" value="${env}">
        <isset property="env" />
    </condition>
    <property name="environment.token" value="local" />

    <fail message="filters/${environment.token}.properties does not exist, please copy local.properties and fill in your settings.">
        <condition>
            <not>
                <available file="${basedir}/filters/${environment.token}.properties" />
            </not>
        </condition>
    </fail>

    <!--
     | Load the build properties before the next fail tests since they check properties provided
     | by the file.
     +-->
    <property environment="env" />
    <property file="${basedir}/filters/${environment.token}.properties" />
    <property file="${basedir}/build.properties" />
    <property name="targetdir" value="${basedir}/target"/>

    <!--
     | Setup temp directories
     +-->
    <property name="jasig.tmpdir" value="${targetdir}/tmp" />
    <mkdir dir="${jasig.tmpdir}" />

    <tempfile property="parentPomInstallMarker.file" destdir="${jasig.tmpdir}" prefix="uportal-parent.pom-" suffix="-marker" deleteonexit="true" />

    <!-- PortalShell Script File for run -->
    <tempfile property="portal-shell-script" destdir="${jasig.tmpdir}" prefix="upshell_" suffix=".groovy" deleteonexit="true" />

    <!--
     | Define maven.home and maven.settings variables if they are not set
     +-->
    <condition property="maven.home" value="${env.M2_HOME}">
        <and>
            <not>
                <isset property="maven.home" />
            </not>
            <available file="${env.M2_HOME}" />
        </and>
    </condition>
    <fail message="maven.home=${maven.home} does not exist.${line.separator}Either set maven.home in build.properties or set the M2_HOME environment variable.">
        <condition>
            <not>
                <available file="${maven.home}" />
            </not>
        </condition>
    </fail>

    <condition property="maven.settings" value="${user.home}/.ant/settings.xml">
        <and>
            <not>
                <isset property="maven.settings" />
            </not>
            <available file="${user.home}/.ant/settings.xml" />
        </and>
    </condition>
    <condition property="maven.settings" value="${user.home}/.m2/settings.xml">
        <and>
            <not>
                <isset property="maven.settings" />
            </not>
            <available file="${user.home}/.m2/settings.xml" />
        </and>
    </condition>
    <condition property="maven.settings" value="${maven.home}/conf/settings.xml">
        <and>
            <not>
                <isset property="maven.settings" />
            </not>
            <available file="${maven.home}/conf/settings.xml" />
        </and>
    </condition>
    <fail message="maven.settings=${maven.settings} does not exist.${line.separator}Either set maven.settings in build.properties or ensure one of the following files exist:${line.separator}    - ${user.home}/.ant/settings.xml${line.separator}    - ${user.home}/.m2/settings.xml${line.separator}    - ${maven.home}/conf/settings.xml">
        <condition>
            <not>
                <available file="${maven.settings}" />
            </not>
        </condition>
    </fail>

    <!--
     | Properties that describe the maven project
     +-->
<<<<<<< HEAD
	<property name="bootstrap.dir" value="${basedir}/bootstrap" />
	<property name="uportal-search-api.dir" value="${basedir}/uportal-search-api" />
	<property name="uportal-war.dir" value="${basedir}/uportal-war" />
	<property name="uportal-portlets-overlay.dir" value="${basedir}/uportal-portlets-overlay" />
	<property name="uportal-ear.dir" value="${basedir}/uportal-ear" />

	<import file="${bootstrap.dir}/build_includes.xml" />


	<!-- ============================== Public Targets ============================== -->

	<target name="help" description="Prints information about using this ant build file.">
		<loadfile property="helpMessage" srcFile="docs/antHelp.txt" />
		<echo message="${helpMessage}" />
	</target>

	<target name="initportal" depends="prodPrompt" description="Runs all the targets necessary to deploy the portal and prepare the portal database">
		<echo message="Initializing uPortal" />
		<antcall target="deploy-ear">
			<param name="removeExisting" value="true" />
		</antcall>
		<antcall target="initdb" />
		<echo message="Finished initializing uPortal" />
	</target>

	<target name="initdb" depends="prodPrompt" description="Drops all tables, then runs all the targets necessary prepare the portal database">
		<echo message="Initializing database" />
		<up-shell-batch>
			<antcall target="db" />
			<antcall target="db-hibernate" />
			<antcall target="db-import" />
		</up-shell-batch>
		<antcall target="portlet-data-import"/>
		<echo message="Finished initializing database" />
	</target>

	<target name="db-ddl" depends="prodPrompt" description="Create a SQL script of commands to drop and create the uPortal database">
		<fail unless="ddlFile">
=======
    <property name="bootstrap.dir" value="${basedir}/bootstrap" />
    <property name="uportal-search-api.dir" value="${basedir}/uportal-search-api" />
    <property name="uportal-war.dir" value="${basedir}/uportal-war" />
    <property name="uportal-portlets-overlay.dir" value="${basedir}/uportal-portlets-overlay" />
    <property name="uportal-ear.dir" value="${basedir}/uportal-ear" />

    <import file="${bootstrap.dir}/build_includes.xml" />


    <!-- ============================== Public Targets ============================== -->

    <target name="help" description="Prints information about using this ant build file.">
        <loadfile property="helpMessage" srcFile="docs/antHelp.txt" />
        <echo message="${helpMessage}" />
    </target>

    <target name="initportal" depends="prodPrompt" description="Runs all the targets necessary to deploy the portal and prepare the portal database">
        <echo message="Initializing uPortal" />
        <antcall target="deploy-ear">
            <param name="removeExisting" value="true" />
        </antcall>
        <antcall target="initdb" />
        <echo message="Finished initializing uPortal" />
    </target>

    <target name="initdb" depends="prodPrompt" description="Drops all tables, then runs all the targets necessary prepare the portal database">
        <echo message="Initializing database" />
        <up-shell-batch>
            <antcall target="db" />
            <antcall target="db-hibernate" />
            <antcall target="db-import" />
        </up-shell-batch>
        <echo message="Finished initializing database" />
    </target>

    <target name="db-ddl" depends="prodPrompt" description="Create a SQL script of commands to drop and create the uPortal database">
        <fail unless="ddlFile">
>>>>>>> 3c561ad1
            You must specify a 'ddlFile' parameter (-DddlFile={uPortal.ddl})
        </fail>

        <tempfile property="db-ddl-file" destdir="${targetdir}" prefix="db-ddl." suffix=".sql" />
        <tempfile property="db-hibernate-portal-ddl-file" destdir="${targetdir}" prefix="db-hibernate-portal-ddl." suffix=".sql" />
        <tempfile property="db-hibernate-aggr-events-ddl-file" destdir="${targetdir}" prefix="db-hibernate-aggr-events-ddl." suffix=".sql" />
        <tempfile property="db-hibernate-raw-events-ddl-file" destdir="${targetdir}" prefix="db-hibernate-raw-events-ddl." suffix=".sql" />

        <echo message="Creating database DDL and writing to ${ddlFile}" />
        <up-shell-batch>
            <mkdir dir="${targetdir}" />
            <antcall target="db">
                <param name="scriptfile" value="${db-ddl-file}" />
            </antcall>

            <antcall target="db-hibernate-portal">
                <param name="export" value="false" />
                <param name="outputFile" value="${db-hibernate-portal-ddl-file}" />
            </antcall>

            <antcall target="db-hibernate-raw-events">
                <param name="export" value="false" />
                <param name="outputFile" value="${db-hibernate-raw-events-ddl-file}" />
            </antcall>

            <antcall target="db-hibernate-aggr-events">
                <param name="export" value="false" />
                <param name="outputFile" value="${db-hibernate-aggr-events-ddl-file}" />
            </antcall>
        </up-shell-batch>

        <concat destfile="${ddlFile}" fixlastline="yes">
            <fileset file="${db-ddl-file}" />
            <fileset file="${db-hibernate-portal-ddl-file}" />
            <fileset file="${db-hibernate-raw-events-ddl-file}" />
            <fileset file="${db-hibernate-aggr-events-ddl-file}" />
        </concat>

        <echo message="Finished creating database DDL: ${ddlFile}" />
    </target>

    <target name="db-hibernate" depends="prodPrompt" description="Drops then creates Hibernate managed tables">
        <up-shell-batch>
            <antcall target="db-hibernate-portal" />
            <antcall target="db-hibernate-raw-events" />
            <antcall target="db-hibernate-aggr-events" />
        </up-shell-batch>
    </target>

    <target name="db-hibernate-update" depends="prodPrompt" description="Makes required changes to the portal database for patch upgrades for both the portal and event schemas">
        <up-shell-batch>
            <antcall target="db-hibernate-portal-update" />
            <antcall target="db-hibernate-raw-events-update" />
            <antcall target="db-hibernate-aggr-events-update" />
        </up-shell-batch>
    </target>

    <target name="db-hibernate-portal" depends="prodPrompt" description="Drops then creates Hibernate managed tables for the portal">
        <property name="schemaExportBean" value="portalDbHibernateExport" />
        <property name="export" value="true" />
        <property name="drop" value="true" />
        <property name="create" value="true" />
        <property name="outputFile" value=" " />
        <property name="haltOnError" value="true" />

        <groovy-safe-path property="outputFileEscaped" input="${outputFile}" />

        <echo>Creating HBM2DDL Script</echo>
        <echo file="${portal-shell-script}" append="true">
            //hibernateCreate(String target, String schemaExportBeanName, boolean export, boolean create, boolean drop, String outputFile, boolean haltOnError)
            portalShellBuildHelper.hibernateCreate("db-hibernate",
                '${schemaExportBean}',
                Boolean.parseBoolean('${export}'),
                Boolean.parseBoolean('${create}'),
                Boolean.parseBoolean('${drop}'),
                /${outputFileEscaped}/,
                Boolean.parseBoolean('${haltOnError}'));
        </echo>

        <antcall target="up-shell">
            <param name="script" value="${portal-shell-script}" />
        </antcall>
    </target>

    <target name="db-hibernate-portal-update" depends="prodPrompt" description="Makes required changes to the portal database for patch upgrades for the portal schema">
        <property name="schemaExportBean" value="portalDbHibernateExport" />
        <property name="export" value="true" />
        <property name="outputFile" value=" " />
        <property name="haltOnError" value="true" />

        <groovy-safe-path property="outputFileEscaped" input="${outputFile}" />

        <echo>Creating HBM2DDL Update Script</echo>
        <echo file="${portal-shell-script}" append="true">
            //hibernateUpdate(String target, String schemaExportBeanName, boolean export, String outputFile, boolean haltOnError)
            portalShellBuildHelper.hibernateUpdate("db-hibernate-update",
                '${schemaExportBean}',
                Boolean.parseBoolean('${export}'),
                Boolean.parseBoolean('${create}'),
                Boolean.parseBoolean('${drop}'),
                /${outputFileEscaped}/,
                Boolean.parseBoolean('${haltOnError}'));
        </echo>

        <antcall target="up-shell">
            <param name="script" value="${portal-shell-script}" />
        </antcall>
    </target>

    <target name="db-hibernate-stats" depends="prodPrompt">
        <echo level="warning">DEPRECATED: Use db-hibernate-raw-events and db-hibernate-aggr-events instead</echo>
        <up-shell-batch>
            <antcall target="db-hibernate-raw-events" />
            <antcall target="db-hibernate-aggr-events" />
        </up-shell-batch>
    </target>

    <target name="db-hibernate-stats-update" depends="prodPrompt">
        <echo level="warning">DEPRECATED: Use db-hibernate-raw-events-update and db-hibernate-aggr-events-update instead</echo>
        <up-shell-batch>
            <antcall target="db-hibernate-raw-events-update" />
            <antcall target="db-hibernate-aggr-events-update" />
        </up-shell-batch>
    </target>

    <target name="db-hibernate-raw-events" depends="prodPrompt" description="Drops then creates Hibernate managed tables used for raw portal event storage">
        <antcall target="db-hibernate-portal">
            <param name="schemaExportBean" value="rawEventsDbHibernateExport" />
            <param name="haltOnError" value="false" />
        </antcall>
    </target>

    <target name="db-hibernate-raw-events-update" depends="prodPrompt" description="Makes required changes to the portal database for patch upgrades for raw portal event storage">
        <antcall target="db-hibernate-portal-update">
            <param name="schemaExportBean" value="rawEventsDbHibernateExport" />
            <param name="haltOnError" value="false" />
        </antcall>
    </target>

    <target name="db-hibernate-aggr-events" depends="prodPrompt" description="Drops then creates Hibernate managed tables used for aggregate portal event storage">
        <antcall target="db-hibernate-portal">
            <param name="schemaExportBean" value="aggrEventsDbHibernateExport" />
            <param name="haltOnError" value="false" />
        </antcall>
    </target>

    <target name="db-hibernate-aggr-events-update" depends="prodPrompt" description="Makes required changes to the portal database for patch upgrades for aggregate portal event storage">
        <antcall target="db-hibernate-portal-update">
            <param name="schemaExportBean" value="aggrEventsDbHibernateExport" />
            <param name="haltOnError" value="false" />
        </antcall>
    </target>

    <target name="db" depends="prodPrompt" description="Loads legacy database tables and data. See: initdb">
        <property name="tablefile" value="/properties/db/tables.xml" />
        <property name="datafile" value="/properties/db/data.xml" />
        <property name="scriptfile" value=" " />
        <property name="droptables" value="true" />
        <property name="createtables" value="true" />
        <property name="populatetables" value="true" />

        <groovy-safe-path property="tablefileEscaped" input="${tablefile}" />
        <groovy-safe-path property="datafileEscaped" input="${datafile}" />
        <groovy-safe-path property="scriptfileEscaped" input="${scriptfile}" />

        <echo>Creating DBLoader Script</echo>
        <echo file="${portal-shell-script}" append="true">
            //db(String target, String tablesFile, String dataFile, String scriptFile, boolean dropTables, boolean createTables, boolean populateTables)
            portalShellBuildHelper.db("db",
                /${tablefileEscaped}/,
                /${datafileEscaped}/,
                /${scriptfileEscaped}/,
                Boolean.parseBoolean('${droptables}'),
                Boolean.parseBoolean('${createtables}'),
                Boolean.parseBoolean('${populatetables}'));
        </echo>

        <antcall target="up-shell">
            <param name="script" value="${portal-shell-script}" />
        </antcall>
    </target>

    <target name="db-import-required" depends="prodPrompt" description="Imports the required data files to the database">
        <up-shell-batch>
            <antcall target="data-import">
                <param name="dir" value="${basedir}/uportal-war/src/main/data/required_entities" />
            </antcall>
        </up-shell-batch>
    </target>

    <target name="db-import-default" depends="prodPrompt" description="Imports the default data files to the database">
        <!-- Use build.properties to override the entities.location setting -->
        <property name="default_entities.location" value="uportal-war/src/main/data/default_entities" />

        <up-shell-batch>
            <antcall target="data-import">
                <param name="dir" value="${basedir}/${default_entities.location}" />
            </antcall>
        </up-shell-batch>
    </target>

    <target name="db-import-quickstart" depends="prodPrompt" description="Imports the quickstart data files to the database">
        <!-- Use build.properties to override the entities.location setting -->
        <property name="quickstart_entities.location" value="uportal-war/src/main/data/quickstart_entities" />

        <up-shell-batch>
            <antcall target="data-import">
                <param name="dir" value="${basedir}/${quickstart_entities.location}" />
            </antcall>
        </up-shell-batch>
    </target>

    <target name="db-import" depends="prodPrompt" description="Imports the default XML files to the database">
        <up-shell-batch>
            <antcall target="db-import-required" />

            <if>
                <not>
                    <isset property="noDefaultData" />
                </not>
                <then>
                    <antcall target="db-import-default" />
                </then>
            </if>

            <if>
                <not>
                    <isset property="noQuickstartData" />
                </not>
                <then>
                    <antcall target="db-import-quickstart" />
                </then>
            </if>
        </up-shell-batch>
    </target>

    <target name="dbtest" description="Displays information about the database defined in rdbm.properties">
        <uportal-war-macro>
            <echo message="Invoking DbTest" />
            <java fork="true" failonerror="true" dir="${basedir}" classname="org.jasig.portal.tools.DbTest">
                <sysproperty key="log4j.configuration" value="command-line.log4j.properties" />

                <classpath refid="uportal-war-full.classpath" />
            </java>
        </uportal-war-macro>
    </target>

    <target name="regchantype" depends="prodPrompt" description="Registers a new channel type">
        <uportal-war-macro>
            <property name="class" value=" " />
            <property name="name" value=" " />
            <property name="description" value=" " />
            <property name="uri" value=" " />

            <echo message="Invoking RegisterChannelType" />
            <java dir="${basedir}" classname="org.jasig.portal.tools.RegisterChannelType">
                <classpath refid="uportal-war-full.classpath" />

                <arg value="${class}" />
                <arg value="${name}" />
                <arg value="${description}" />
                <arg value="${uri}" />
            </java>
        </uportal-war-macro>
    </target>

    <target name="up-shell" description="Run a uPortal Groovy Shell. Interactive or scripted using -Dscript=">
        <if>
            <not>
                <istrue value="${skip-up-shell-execution}" />
            </not>
            <then>
                <uportal-war-macro>
                    <if>
                        <and>
                            <isset property="script" />
                        </and>
                        <then>
                            <tempfile property="executed-portal-shell-script" destdir="${targetdir}" prefix="upshell_" suffix=".groovy" />
                            <copy file="${script}" tofile="${executed-portal-shell-script}" />

                            <java fork="true" failonerror="true" dir="${basedir}" classname="org.jasig.portal.shell.PortalShell">
                                <sysproperty key="log4j.configuration" value="command-line.log4j.properties" />
                                <classpath refid="uportal-war-full.classpath" />
                                <arg value="-s" />
                                <arg value="${script}" />
                            </java>
                        </then>
                        <else>
                            <echo>Interactive Mode</echo>

                            <java fork="true" failonerror="true" dir="${basedir}" classname="org.jasig.portal.shell.PortalShell">
                                <sysproperty key="log4j.configuration" value="command-line.log4j.properties" />
                                <classpath refid="uportal-war-full.classpath" />
                            </java>
                        </else>
                    </if>

                </uportal-war-macro>
            </then>
        </if>
    </target>

    <target name="data-list" description="Lists portal data types and portal data for a type. Use the -Dtype parameter to specify a specific type">
        <property name="type" value=" " />

        <echo file="${portal-shell-script}" append="true">
            //dataList(String target, String type)
            portalShellBuildHelper.dataList("data-list", '${type}');
        </echo>

        <antcall target="up-shell">
            <param name="script" value="${portal-shell-script}" />
        </antcall>
    </target>

    <target name="data-export" description="Exports the specified entity or entities to XML on the file system">
        <fail unless="dir">
            You must specify a 'dir' parameter (-Ddir={some/directory})
        </fail>

        <property name="type" value=" " />
        <property name="sysid" value=" " />

        <groovy-safe-path property="dirFullEscaped" input="${dir}" />
        <groovy-safe-path property="targetDirEscaped" input="${targetdir}" />

        <echo>Creating Data Export Script</echo>
        <echo file="${portal-shell-script}" append="true">
            //dataExport(String target, String dataDir, String type, String sysid, String logDir)
            portalShellBuildHelper.dataExport("data-export", 
                /${dirFullEscaped}/,
                '${type}',
                '${sysid}',
                /${targetDirEscaped}/);
        </echo>

<<<<<<< HEAD
		<antcall target="up-shell">
			<param name="script" value="${portal-shell-script}" />
		</antcall>
	</target>

	<target name="portlet-data-import" depends="prodPrompt" description="Imports the default portlet-specific data">
	    <echo>Importing portlet-specific data</echo>
	    <antcall target="mvn">
            <param name="pomDir" value="${basedir}/uportal-portlets-overlay/CalendarPortlet" />
            <param name="maven.test.skip" value="true"/>
            <param name="goal" value="package" />
        </antcall>
        <antcall target="mvn">
            <param name="pomDir" value="${basedir}/uportal-portlets-overlay/CalendarPortlet" />
            <param name="goal" value="antrun:run" />
            <param name="portlet-data-import" value="true"/>
        </antcall>
        <antcall target="mvn">
            <param name="pomDir" value="${basedir}/uportal-portlets-overlay/NewsReaderPortlet" />
            <param name="maven.test.skip" value="true"/>
            <param name="goal" value="package" />
        </antcall>
        <antcall target="mvn">
            <param name="pomDir" value="${basedir}/uportal-portlets-overlay/NewsReaderPortlet" />
            <param name="goal" value="antrun:run" />
            <param name="portlet-data-import" value="true"/>
        </antcall>
	</target>

	<target name="data-import" depends="prodPrompt" description="Imports the specified XML file or files">
		<if>
			<not>
				<or>
					<isset property="dir" />
					<isset property="file" />
				</or>
			</not>
			<then>
				<fail>Either '-Ddir' or '-Dfile' must be specified for data import</fail>
			</then>
		</if>


		<property name="pattern" value="null" />
		<property name="file" value="null" />
		<property name="dir" value="null" />

		<groovy-safe-path property="dirFullEscaped" input="${dir}" />
=======
        <antcall target="up-shell">
            <param name="script" value="${portal-shell-script}" />
        </antcall>
    </target>

    <target name="data-import" depends="prodPrompt" description="Imports the specified XML file or files">
        <if>
            <not>
                <or>
                    <isset property="dir" />
                    <isset property="file" />
                </or>
            </not>
            <then>
                <fail>Either '-Ddir' or '-Dfile' must be specified for data import</fail>
            </then>
        </if>


        <property name="pattern" value=" " />
        <property name="file" value=" " />
        <property name="dir" value=" " />

        <groovy-safe-path property="dirFullEscaped" input="${dir}" />
>>>>>>> 3c561ad1
        <groovy-safe-path property="fileFullEscaped" input="${file}" />
        <groovy-safe-path property="targetDirEscaped" input="${targetdir}" />


        <echo>Creating Data Import Script</echo>
        <echo file="${portal-shell-script}" append="true">
            //dataImport(String target, String dataDir, String pattern, String file, String logDir)
            portalShellBuildHelper.dataImport("data-import", 
                /${dirFullEscaped}/,
                /${pattern}/,
                /${fileFullEscaped}/,
                /${targetDirEscaped}/);
        </echo>

        <antcall target="up-shell">
            <param name="script" value="${portal-shell-script}" />
        </antcall>
    </target>

    <target name="data-delete" depends="prodPrompt" description="Deletes the specified entity">
        <if>
            <not>
                <and>
                    <isset property="type" />
                    <isset property="sysid" />
                </and>
            </not>
            <then>
                <fail>Both '-Dtype' and '-Dsysid' must be specified for data delete. Use 'ant data-list' to determine available data types</fail>
            </then>
        </if>

        <groovy-safe-path property="dirFullEscaped" input="${dir}" />

        <echo>Creating Data Delete Script</echo>
        <echo file="${portal-shell-script}" append="true">
            //dataDelete(String target, String type, String sysid)
            portalShellBuildHelper.dataDelete("data-delete", 
                '${type}',
                '${sysid}');
        </echo>

        <antcall target="up-shell">
            <param name="script" value="${portal-shell-script}" />
        </antcall>
    </target>

    <target name="clean-shared" depends="checkForTomcat" description="Removes ALL shared libraries from the servlet container.">
        <mkdir dir="${server.base}/shared/lib" />
        <delete>
            <fileset dir="${server.base}/shared/lib">
                <include name="*" />
            </fileset>
        </delete>
    </target>

    <target name="clean-tomcat" depends="checkForTomcat" description="Removes the deployed uPortal from the servlet container">
        <uportal-parent-macro>
            <!-- Clean out uPortal from Tomcat -->
            <artifact:pom file="${uportal-war.dir}/pom.xml" id="uportal-war.pom" settingsFile="${maven.settings}" inheritAllProperties="false" />
            <property name="destDir" value="${server.base}/webapps/${uportal-war.pom.build.finalName}" />
            <echo>Deleting '${destDir}'</echo>
            <delete dir="${destDir}" />
        </uportal-parent-macro>
    </target>

    <target name="clean" description="Runs 'mvn clean'">
        <!-- Execute the mvn clean lifecycle -->
        <antcall target="mvn">
            <param name="pomDir" value="${basedir}" />
            <param name="goal" value="clean" />
        </antcall>
    </target>

    <target name="deploy-ear" depends="checkForTomcat" description="Deploy uPortal and dependent libraries and portlets to the servlet container">
        <uportal-ear-macro>
            <echo message="   extractWars=${extractWars}" />
            <echo message="removeExisting=${removeExisting}" />
            <echo message="   cleanShared=${cleanShared}" />

            <if>
                <equals arg1="${cleanShared}" arg2="true" />
                <then>
                    <antcall target="clean-shared" />
                </then>
            </if>

            <artifact:dependencies pathid="uportal-ant" settingsFile="${maven.settings}">
                <pom file="${bootstrap.dir}/uportal-ant-tasks/pom.xml" />
            </artifact:dependencies>

            <typedef resource="org/jasig/portal/ant/antlib.xml" uri="urn:up-util-ant">
                <classpath>
                    <path refid="uportal-ant" />
                </classpath>
            </typedef>

            <mkdir dir="${server.base}/shared/lib" />
            <up:tomcatEarDeploy ear="${uportal-ear.artifact}" catalinaBase="${server.base}" webAppsDir="${server.webapps}" extractWars="${extractWars}" removeExistingDirectories="${removeExisting}" />
        </uportal-ear-macro>
    </target>

    <target name="deploy-war" depends="checkForTomcat" description="Deploy the uPortal web application to the servlet container">
        <uportal-war-macro>
            <antcall target="fastWarDeploy">
                <param name="warPath" value="${uportal-war.artifact}" />
            </antcall>
        </uportal-war-macro>
    </target>

    <target name="deployPortletApp" depends="checkForTomcat" description="Deploys a portlet application">
        <!-- Check arguments -->
        <fail message="'-DportletApp=[WAR File]' must be specified">
            <condition>
                <not>
                    <isset property="portletApp" />
                </not>
            </condition>
        </fail>

        <if>
            <available file="${user.dir}/${portletApp}" />
            <then>
                <property name="portletAppPath" location="${user.dir}/${portletApp}" />
            </then>
            <else>
                <property name="portletAppPath" location="${portletApp}" />
            </else>
        </if>
        <fail message="portletApp '${portletAppPath}' does not exist">
            <condition>
                <not>
                    <available file="${portletAppPath}" />
                </not>
            </condition>
        </fail>


        <basename property="war.filename" file="${portletAppPath}" />

        <uportal-parent-macro>
            <artifact:dependencies pathid="pluto-ant" settingsFile="${maven.settings}">
                <artifact:pom file="${bootstrap.dir}/pluto-assembler/pom.xml" settingsFile="${maven.settings}" inheritAllProperties="false" />
            </artifact:dependencies>

            <taskdef classname="org.apache.pluto.ant.AssembleTask" name="assemblePortlet">
                <classpath>
                    <path refid="pluto-ant" />
                </classpath>
            </taskdef>
        </uportal-parent-macro>

        <assemblePortlet destdir="${jasig.tmpdir}" war="${portletAppPath}" />

        <antcall target="fastWarDeploy">
            <param name="warPath" value="${jasig.tmpdir}/${war.filename}" />
        </antcall>

        <delete file="${jasig.tmpdir}/${war.filename}" />
    </target>


    <target name="md5passwd" depends="prodPrompt" description="Creates a user in the UP_PERSON_DIR table">
        <fail unless="username">
            You must specify a 'username' parameter (-Dusername={juser})
        </fail>

        <uportal-war-macro>
            <echo message="Invoking creating/updating password for: ${username}" />
            <java dir="${basedir}" classname="org.jasig.portal.security.Md5Passwd">
                <classpath refid="uportal-war-full.classpath" />

                <arg value="-c" />
                <arg value="${username}" />
            </java>
        </uportal-war-macro>
    </target>

    <target name="deluser" depends="prodPrompt" description="Delete traces of a user from the portal database">
        <fail unless="user">
            You must specify a 'user' parameter (-Duser={jdoe})
        </fail>

        <echo>Deleting user ${user}</echo>
        <echo file="${portal-shell-script}" append="true">
            //deleteUser(String target, String user)
            portalShellBuildHelper.deleteUser("deluser", '${user}');
        </echo>

        <antcall target="up-shell">
            <param name="script" value="${portal-shell-script}" />
        </antcall>
    </target>

    <target name="addstylesheet" depends="prodPrompt" description="Registers a new theme or structure">
        <uportal-war-macro>
            <property name="stylesheetType" value=" " />
            <property name="stylesheetUri" value=" " />
            <property name="descriptionUri" value=" " />

            <echo message="Invoking RegisterStylesheet (add)" />
            <java dir="${basedir}" fork="true" classname="org.jasig.portal.tools.RegisterStylesheet">
                <classpath refid="uportal-war-full.classpath" />

                <arg value="${stylesheetType}" />
                <arg value="${stylesheetUri}" />
                <arg value="${descriptionUri}" />
            </java>
        </uportal-war-macro>
    </target>

    <target name="modstylesheet" depends="prodPrompt" description="Modifies an existing theme or structure">
        <uportal-war-macro>
            <property name="stylesheetType" value=" " />
            <property name="stylesheetUri" value=" " />
            <property name="descriptionUri" value=" " />
            <property name="stylesheetId" value=" " />

            <echo message="Invoking RegisterStylesheet (modify)" />
            <java dir="${basedir}" fork="true" classname="org.jasig.portal.tools.RegisterStylesheet">
                <classpath refid="uportal-war-full.classpath" />

                <arg value="${stylesheetType}" />
                <arg value="-u" />
                <arg value="${stylesheetUri}" />
                <arg value="${descriptionUri}" />
                <arg value="${stylesheetId}" />
            </java>
        </uportal-war-macro>
    </target>

    <target name="delstylesheet" depends="prodPrompt" description="Deletes an existing theme or structure">
        <uportal-war-macro>
            <property name="stylesheetType" value=" " />
            <property name="stylesheetId" value=" " />

            <echo message="Invoking RegisterStylesheet (delete)" />
            <java dir="${basedir}" classname="org.jasig.portal.tools.RegisterStylesheet">
                <classpath refid="uportal-war-full.classpath" />

                <arg value="${stylesheetType}" />
                <arg value="-d" />
                <arg value="${stylesheetId}" />
            </java>
        </uportal-war-macro>
    </target>

    <target name="hsql" description="Start a HSQLDB instance consistent with the default RDBMS requirements of uPortal">
        <property name="spawn" value="false" />

        <condition property="failonerror" value="false">
            <equals arg1="${spawn}" arg2="true" />
        </condition>
        <property name="failonerror" value="true" />

        <uportal-parent-macro>
            <artifact:dependencies pathid="hsql.classpath" settingsFile="${maven.settings}">
                <artifact:pom file="${bootstrap.dir}/hsqldb/pom.xml" settingsFile="${maven.settings}" inheritAllProperties="false" />
            </artifact:dependencies>

            <property name="database" value="file:${basedir}/data/uPortal;hsqldb.tx=mvcc" />
            <property name="port" value="${environment.build.hsql.port}" />

            <echo message="Starting HSQL on ${port}" />
            <echo message="Using: ${database}" />
            <java fork="true" spawn="${spawn}" maxmemory="32M" dir="${basedir}" classname="org.hsqldb.server.Server" failonerror="${failonerror}">
                <classpath refid="hsql.classpath" />

                <arg value="--database.0" />
                <arg value="${database}" />
                <arg value="--dbname.0" />
                <arg value="uPortal" />
                <arg value="--address" />
                <arg value="localhost" />
                <arg value="--port" />
                <arg value="${port}" />

            </java>
        </uportal-parent-macro>
    </target>

    <target name="hsql-shutdown" description="Compacts then cleanly shuts down hsql, useful if the 'hsql' task was run with '-Dspawn=true'">
        <uportal-parent-macro>
            <artifact:dependencies pathid="hsql.classpath" settingsFile="${maven.settings}">
                <artifact:pom file="${bootstrap.dir}/hsqldb/pom.xml" settingsFile="${maven.settings}" inheritAllProperties="false" />
            </artifact:dependencies>

            <copy file="${bootstrap.dir}/hsqldb.sqltool.rc.sample" tofile="${bootstrap.dir}/hsqldb.sqltool.rc" overwrite="true">
                <filterset>
                    <filter token="environment.build.hibernate.connection.url" value="${environment.build.hibernate.connection.url}" />
                </filterset>
            </copy>

            <echo message="Stopping HSQL" />
            <trycatch reference="hsql-shutdown.exceptionId">
                <try>
                    <java fork="true" maxmemory="8M" dir="${basedir}" classname="org.hsqldb.cmdline.SqlTool" timeout="5000" errorproperty="hsql-shutdown.err.out" failonerror="true">
                        <classpath refid="hsql.classpath" />

                        <arg value="--rcFile" />
                        <arg value="${bootstrap.dir}/hsqldb.sqltool.rc" />
                        <arg value="--sql" />
                        <arg value="shutdown compact;" />
                        <arg value="uPortalDb" />
                    </java>
                </try>
                <catch>
                    <if>
                        <contains string="${hsql-shutdown.err.out}" substring="java.net.ConnectException" />
                        <then>
                            <echo>HSQL is not running</echo>
                        </then>
                        <else>
                            <echo>${hsql-shutdown.err.out}</echo>
                            <throw refid="hsql-shutdown.exceptionId" />
                        </else>
                    </if>
                </catch>
            </trycatch>
        </uportal-parent-macro>
    </target>

    <!-- ============================== Utility Targets ============================== -->

    <target name="sync-schemas">
        <fail unless="schemaDir">
You must specify a 'schemaDir' parameter (-DschemaDir={/path/to/jasig/schemas/uportal/})
NOTE THE TRAILING SLASH IS IMPORTANT
        </fail>

        <exec executable="rsync">
            <arg value="-avC" />
            <arg value="${basedir}/uportal-war/src/main/resources/xsd/" />
            <arg value="${schemaDir}" />
        </exec>
    </target>

    <!--
     | Runs up-shell passing in the default shell script filename as the targeted script
     +-->
    <target name="up-shell-default">
        <if>
            <not>
                <istrue value="${skip-up-shell-execution}" />
            </not>
            <then>
                <antcall target="up-shell">
                    <param name="script" value="${portal-shell-script}" />
                </antcall>
            </then>
        </if>
    </target>

    <!--
     | Utility to deploy a WAR to the servlet container. The delete and the replacement happen
     | as close together as possible.
     +-->
    <target name="fastWarDeploy">
        <fail message="'-DwarPath=[WAR File]' must be specified">
            <condition>
                <not>
                    <isset property="warPath" />
                </not>
            </condition>
        </fail>

        <basename property="war.contextname" file="${warPath}" suffix=".war" />
        <property name="war.dest" value="${server.webapps}/${war.contextname}" />

        <echo message="   extractWars=${extractWars}" />
        <echo message="removeExisting=${removeExisting}" />

        <if>
            <os family="windows" />
            <then>
                <if>
                    <istrue value="${removeExisting}" />
                    <then>
                        <delete dir="${war.dest}" failonerror="false" />
                        <delete file="${war.dest}.war" failonerror="false" />
                    </then>
                </if>

                <if>
                    <istrue value="${extractWars}" />
                    <then>
                        <mkdir dir="${war.dest}" />
                        <unwar dest="${war.dest}" src="${warPath}" overwrite="true" />
                    </then>
                    <else>
                        <copy file="${warPath}" todir="${server.webapps}" />
                    </else>
                </if>
            </then>
            <else>
                <if>
                    <istrue value="${extractWars}" />
                    <then>
                        <property name="tempWarDir" value="${jasig.tmpdir}/${war.contextname}" />

                        <delete dir="${tempWarDir}" />
                        <mkdir dir="${tempWarDir}" />
                        <unwar dest="${tempWarDir}" src="${warPath}" overwrite="true" />

                        <if>
                            <istrue value="${removeExisting}" />
                            <then>
                                <delete dir="${war.dest}" />
                                <delete file="${war.dest}.war" />
                            </then>
                        </if>

                        <echo message="Moving ${tempWarDir} to ${server.webapps}" />
                        <move todir="${server.webapps}" file="${tempWarDir}" />
                    </then>
                    <else>
                        <if>
                            <istrue value="${removeExisting}" />
                            <then>
                                <delete dir="${war.dest}" />
                                <delete file="${war.dest}.war" />
                            </then>
                        </if>

                        <copy file="${warPath}" todir="${server.webapps}" />
                    </else>
                </if>
            </else>
        </if>
    </target>

    <target name="prodPrompt">
        <if>
            <and>
                <istrue value="${prodPrompt}" />
                <not>
                    <isset property="continueWithProdTarget" />
                </not>
            </and>
            <then>
                <echo>WARNING: This task may change or destroy data and should be run with care in production environments.</echo>
                <input message="Do you want to continue: " validargs="y,n" addproperty="continueWithProdTarget" />
                <condition property="do.abort">
                    <equals arg1="n" arg2="${continueWithProdTarget}" />
                </condition>
                <fail if="do.abort">Task aborted by user.</fail>
            </then>
        </if>
    </target>

    <target name="checkForTomcat">
        <fail message="server.base build property must be set.">
            <condition>
                <not>
                    <isset property="server.base" />
                </not>
            </condition>
        </fail>
        <fail message="The server.base build property refers to a non-existant location '${server.base}'">
            <condition>
                <not>
                    <available file="${server.base}" type="dir" />
                </not>
            </condition>
        </fail>
    </target>

    <!-- ============================== Deprecated Targets ============================== -->
    <target name="all">
        <echo>The "all" Ant task is no longer supported. Run 'mvn clean compile' for the same result.</echo>
        <fail message="The 'all' Ant task is no longer supported. Run 'mvn clean compile' for the same result.">
        </fail>
    </target>
    <target name="compile">
        <echo>The "compile" Ant task is no longer supported. Run 'mvn compile' for the same result.</echo>
        <fail message="The 'compile' Ant task is no longer supported. Run 'mvn compile' for the same result.">
        </fail>
    </target>
    <target name="compiletests">
        <echo>The "compiletests" Ant task is no longer supported. Run 'mvn test-compile' for the same result.</echo>
        <fail message="The 'compiletests' Ant task is no longer supported. Run 'mvn test-compile' for the same result.">
        </fail>
    </target>
    <target name="deploy">
        <echo>The "deploy" Ant task is no longer supported. Run 'ant deploy-war' for the same result.</echo>
        <fail message="The 'deploy' Ant task is no longer supported. Run 'ant deploy-war' for the same result.">
        </fail>
    </target>
    <target name="dist">
        <echo>The "dist" Ant task is no longer supported. Run 'mvn package site' for a similar result.</echo>
        <fail message="The 'dist' Ant task is no longer supported. Run 'mvn package site' for the same result.">
        </fail>
    </target>
    <target name="javadoc">
        <echo>The "javadoc" Ant task is no longer supported. Run 'mvn javadoc:javadoc' for the same result.</echo>
        <fail message="The 'javadoc' Ant task is no longer supported. Run 'mvn javadoc:javadoc' for the same result.">
        </fail>
    </target>
    <target name="runtests">
        <echo>The "runtests" Ant task is no longer supported. Run 'mvn test' for the same result.</echo>
        <fail message="The 'runtests' Ant task is no longer supported. Run 'mvn test' for the same result.">
        </fail>
    </target>
    <target name="pubchan">
        <echo>The "pubchan" Ant task is no longer supported. Use 'ant data-import' to publish channel entity XML files.</echo>
        <fail message="The 'pubchan' Ant task is no longer supported. Run 'ant data-import' for the same result.">
        </fail>
    </target>
    <target name="crn-export">
        <echo>The "crn-export" Ant task is no longer supported. Use 'ant data-export' to export portal data.</echo>
        <fail message="The 'crn-export' Ant task is no longer supported. Use 'ant data-export' to export portal data.">
        </fail>
    </target>
    <target name="crn-import">
        <echo>The "crn-import" Ant task is no longer supported. Use 'ant data-import' to import portal data.
IMPORTANT: The '-Dpattern=' property is no longer a regular expression and is a Ant Pattern instead.</echo>
        <fail message="The 'crn-import' Ant task is no longer supported. Use 'ant data-import' to import portal data.">
        </fail>
    </target>
    <target name="crn-delete">
        <echo>The "crn-delete" Ant task is no longer supported. Use 'ant data-delete' to delete portal data.</echo>
        <fail message="The 'crn-delete' Ant task is no longer supported. Use 'ant data-delete' to delete portal data.">
        </fail>
    </target>
    <target name="crn-make-data-xml">
        <echo>The "crn-make-data-xml" Ant task is no longer supported. Use 'ant data-export' to export portal data.</echo>
        <fail message="The 'crn-make-data-xml' Ant task is no longer supported. Use 'ant data-export' to export portal data.">
        </fail>
    </target>
    <target name="i18n-db">
        <echo>The "i18n-db" Ant task is no longer supported. Use "ant data-import" to import portal data.</echo>
        <fail message="The 'i18n-db' Ant task is no longer supported. Use 'ant data-import' to import portal data.">
        </fail>
    </target>


    <!-- ============================== Maven Support Macros ============================== -->

    <macrodef name="groovy-safe-path">
        <attribute name="property" />
        <attribute name="input" />

        <sequential>
            <local name="@{property}WinEscaped" />

            <propertyregex property="@{property}WinEscaped" input="@{input}" defaultValue="@{input}" regexp="\\" replace="/" global="true" />

            <propertyregex property="@{property}" input="${@{property}WinEscaped}" defaultValue="${@{property}WinEscaped}" regexp="/" replace="\\\\/" global="true" />
        </sequential>
    </macrodef>

    <macrodef name="up-shell-batch">
        <element name="sub-tasks" optional="false" implicit="true" />

        <sequential>
            <!-- if skip-up-shell-execution isn't set default it to false -->
            <if>
                <not>
                    <isset property="skip-up-shell-execution" />
                </not>
                <then>
                    <var name="skip-up-shell-execution" value="false" />
                </then>
            </if>

            <!-- Track the current skip-up-shell-execution locally for this macro and set the skip-up-shell-execution to true -->
            <local name="batch-skip-up-shell-execution" />
            <property name="batch-skip-up-shell-execution" value="${skip-up-shell-execution}" />
            <var name="skip-up-shell-execution" value="true" />

            <!-- run subtasks -->
            <sub-tasks />

            <!-- copy the original skip-up-shell-execution value back into the variable -->
            <var name="skip-up-shell-execution" value="${batch-skip-up-shell-execution}" />

            <!-- If not skipping run up-default-shell -->
            <if>
                <not>
                    <istrue value="${skip-up-shell-execution}" />
                </not>
                <then>
                    <antcall target="up-shell-default" />
                </then>
            </if>
        </sequential>
    </macrodef>


    <!--
     | Macro that simply calls the install-root-pom target using an 'ant' task instead of the
     | 'antcall' task to ensure the Maven tasks aren't tainted by a failed loading of the parent
     | pom.
     +-->
    <macrodef name="uportal-parent-macro">
        <element name="sub-tasks" optional="false" implicit="true" />
        <sequential>
            <!--
             | Called via the <ant> task so the install happens in a different classloader. This
             | is required so an initial install which is missing jasig-parent doesn't cause problems
             | later due to the failed load of jasig-parent being cached.  
             +-->
            <if>
                <not>
                    <available file="${parentPomInstallMarker.file}" />
                </not>
                <then>
                    <ant antfile="${basedir}/build.xml" target="install-parent-pom" />
                    <touch file="${parentPomInstallMarker.file}" />
                </then>
            </if>

            <sub-tasks />
        </sequential>
    </macrodef>

    <target name="install-parent-pom">
        <artifact:pom file="${basedir}/pom.xml" id="uportal-parent.pom" settingsFile="${maven.settings}" inheritAllProperties="false" />
        <artifact:install file="${basedir}/pom.xml" pomrefid="uportal-parent.pom" settingsFile="${maven.settings}" />
    </target>

    <!--
     | Macro for tasks involving a maven project. The macro loads the pom, creates a classpath,
     | ensures the project artifact is up-to-date, and runs the <sub-tasks> element. If the
     | artifact is not up-to-date the <pre-package> element can be used to add behavior before
     | 'mvn package' is called on the project.
     |
     | The following are available in the pre-package and sub-tasks elements:
     | pom object   - @{project-name}.pom       - The Maven POM object for the project
     | property     - @{project-name}.artifact  - The full path to the final artifact
     | path         - @{project-name}.classpath - The projects classpath not including the artifact
     +-->
    <macrodef name="maven-artifact-macro">
        <attribute name="project-name" />
        <attribute name="project-path" />
        <attribute name="checkFilesId" default="null" />

        <element name="sub-tasks" optional="true" implicit="true" />

        <sequential>
            <!--
             | Load the pom & classpath
             +-->
            <artifact:pom file="@{project-path}/pom.xml" id="@{project-name}.pom" settingsFile="${maven.settings}" inheritAllProperties="false" />
            <artifact:dependencies pathid="@{project-name}.classpath" settingsFile="${maven.settings}">
                <artifact:pom refid="@{project-name}.pom" settingsFile="${maven.settings}" inheritAllProperties="false" />
            </artifact:dependencies>

            <!--
             | Define the location of the resulting artifact
             +-->
            <property name="@{project-name}.artifact" value="${@{project-name}.pom.build.directory}/${@{project-name}.pom.build.finalName}.${@{project-name}.pom.packaging}" />

            <!--
             | Parse out the target directory without the preceding project path
             +-->
            <length property="@{project-name}.path.length" string="@{project-path}/" />
            <propertyregex property="@{project-name}.build.directory" input="${@{project-name}.pom.build.directory}" regexp=".{${@{project-name}.path.length}}(.*)" select="\1" />

            <!--
             | Do uptodate checking for project files and dependencies
             +-->
            <uptodate property="@{project-name}.projectFilesUTD" targetfile="${@{project-name}.artifact}">
                <srcfiles dir="@{project-path}" defaultexcludes="true">
                    <exclude name="${@{project-name}.build.directory}/" />
                    <exclude name="src/main/data/" />
                </srcfiles>
            </uptodate>
            <if>
                <not>
                    <equals arg1="@{checkFilesId}" arg2="null" />
                </not>
                <then>
                    <uptodate property="@{project-name}.dependenciesUTD" targetfile="${@{project-name}.artifact}">
                        <srcfiles refid="@{checkFilesId}" />
                    </uptodate>
                </then>
                <else>
                    <property name="@{project-name}.dependenciesUTD" value="true" />
                </else>
            </if>

            <!--
             | Call 'mvn install' if files in the project are not up-to-date
             +-->
            <if>
                <not>
                    <and>
                        <equals arg1="${@{project-name}.projectFilesUTD}" arg2="true" />
                        <equals arg1="${@{project-name}.dependenciesUTD}" arg2="true" />
                    </and>
                </not>
                <then>
                    <echo message="Artifact '${@{project-name}.artifact}' is not available or out-of-date, calling 'mvn install'" />

                    <!--
                     | Force the target artifact to be re-built by deleting it.
                     +-->
                    <delete file="${@{project-name}.artifact}" />

                    <antcall target="mvn">
                        <param name="pomDir" value="@{project-path}" />
                        <param name="goal" value="install" />
                    </antcall>
                </then>
                <else>
                    <echo message="Artifact '${@{project-name}.artifact}' is up-to-date" />
                    <artifact:install file="${@{project-name}.artifact}" pomrefid="@{project-name}.pom" settingsFile="${maven.settings}" />
                </else>
            </if>

            <!--
             | Execute the sub-tasks
             +-->
            <sub-tasks />
        </sequential>
    </macrodef>

    <!--
     | Provides a wrapper for tasks that need a classpath that includes all of the uPortal WAR
     | dependencies. The task also ensures the uportal-search-api WAR exists and is up to date.
     |
     | The following are available in the search-api-sub-tasks element:
     | properties from the uportal-parent-macro macrodef
     | pom object   - uportal-search-api.pom                       - The Maven POM object for the uportal-search-api pom
     | property     - uportal-search-api.artifact                  - The full path to the uportal-search-api WAR
     | path         - uportal-search-api.classpath                 - The uportal-search-api classpath not including the uportal-search-api WAR
     +-->
    <macrodef name="uportal-search-api-macro">
        <element name="search-api-sub-tasks" optional="false" implicit="true" />

        <sequential>
            <uportal-parent-macro>
                <fileset id="uportal-parent.pom.fsid" file="${basedir}/pom.xml" />

                <maven-artifact-macro project-name="uportal-search-api" project-path="${uportal-search-api.dir}" checkfilesid="uportal-parent.pom.fsid">
                    <!--
                     | Execute the search-api-sub-tasks
                     +-->
                    <search-api-sub-tasks />
                </maven-artifact-macro>
            </uportal-parent-macro>
        </sequential>
    </macrodef>

    <!--
     | Provides a wrapper for tasks that need a classpath that includes all of the uPortal WAR
     | dependencies. The task also ensures the uportal-war WAR exists and is up to date.
     |
     | The following are available in the war-sub-tasks element:
     | properties from the uportal-parent-macro macrodef
     | pom object   - uportal-war.pom                       - The Maven POM object for the uportal-war pom
     | property     - uportal-war.artifact                  - The full path to the uportal-war WAR
     | path         - uportal-war.classpath                 - The uportal-war classpath not including the uportal-war WAR
     +-->
    <macrodef name="uportal-war-macro">
        <element name="war-sub-tasks" optional="false" implicit="true" />

<<<<<<< HEAD
		<sequential>
			<!--uportal-search-api-macro-->
				<fileset id="uportal-parent.pom.fsid" file="${basedir}/pom.xml" />
=======
        <sequential>
            <uportal-search-api-macro>
                <fileset id="uportal-parent.pom.fsid" file="${basedir}/pom.xml" />
>>>>>>> 3c561ad1

                <maven-artifact-macro project-name="uportal-war" project-path="${uportal-war.dir}" checkfilesid="uportal-parent.pom.fsid">
                    <artifact:dependencies pathid="uportal-war-classes.classpath" settingsFile="${maven.settings}">
                        <artifact:dependency groupId="${uportal-war.pom.groupId}" artifactId="${uportal-war.pom.artifactId}" version="${uportal-war.pom.version}" classifier="classes" scope="provided" />
                    </artifact:dependencies>

                    <!--
                     | Include the uportal-war-classes JAR in the final classpath
                     +-->
                    <path id="uportal-war-full.classpath">
                        <path refid="uportal-war-classes.classpath" />
                        <path refid="uportal-war.classpath" />
                    </path>

                    <!--
                     | Execute the war-sub-tasks
                     +-->
<<<<<<< HEAD
					<war-sub-tasks />
				</maven-artifact-macro>
			<!--/uportal-search-api-macro-->
		</sequential>
	</macrodef>
=======
                    <war-sub-tasks />
                </maven-artifact-macro>
            </uportal-search-api-macro>
        </sequential>
    </macrodef>
>>>>>>> 3c561ad1

    <!--
     | Provides a wrapper for tasks that depend on the portlet overlays being installed and up-to-date.
     |
     | No properties are set for the overlay-sub-tasks element.
     +-->
    <macrodef name="uportal-portlets-overlay-macro">
        <element name="overlay-sub-tasks" optional="false" implicit="true" />

        <sequential>
            <uportal-parent-macro>
                <!--
                 | Install the overlay module and all child modules
                 +-->
                <antcall target="mvn">
                    <param name="pomDir" value="${uportal-portlets-overlay.dir}" />
                    <param name="goal" value="install" />
                </antcall>

                <!--
                 | Execute the overlay-sub-tasks
                 +-->
                <overlay-sub-tasks />
            </uportal-parent-macro>
        </sequential>
    </macrodef>

    <!--
     | Provides a wrapper for tasks that need a classpath that includes all of the uPortal EAR
     | dependencies. The task also ensures the uportal-ear EAR exists and is up to date.
     |
     | The following are available in the ear-sub-tasks element:
     | properties from the uportal-war-macro macrodef
     | pom object   - uportal-ear.pom               - The Maven POM object for the uportal-ear pom
     | property     - uportal-ear.artifact          - The full path to the uportal-ear EAR
     | path         - uportal-ear.classpath         - The uportal-ear classpath not including the uportal-ear EAR
     +-->
    <macrodef name="uportal-ear-macro">
        <element name="ear-sub-tasks" optional="false" implicit="true" />

        <sequential>
            <uportal-war-macro>
                <uportal-portlets-overlay-macro>
                    <fileset id="uportal-war-artifacts" file="${uportal-war.artifact}" />

                    <maven-artifact-macro project-name="uportal-ear" project-path="${uportal-ear.dir}" checkfilesid="uportal-war-artifacts">
                        <!--
                         | Execute the ear-sub-tasks
                         +-->
                        <ear-sub-tasks />
                    </maven-artifact-macro>
                </uportal-portlets-overlay-macro>
            </uportal-war-macro>
        </sequential>
    </macrodef>

    <!--
     | Utility target for executing a maven with some number (up to 10) of goals. The
     | target should automaticly work on all OSs as long as 'mvn' is on the path.
     +-->
<<<<<<< HEAD
	<target name="mvn">
		<property name="goal" value="-Djasig.ignore" />
		<property name="goal1" value="-Djasig.ignore" />
		<property name="goal2" value="-Djasig.ignore" />
		<property name="goal3" value="-Djasig.ignore" />
		<property name="goal4" value="-Djasig.ignore" />
		<property name="goal5" value="-Djasig.ignore" />
		<property name="goal6" value="-Djasig.ignore" />
		<property name="goal7" value="-Djasig.ignore" />
		<property name="goal8" value="-Djasig.ignore" />
		<property name="goal9" value="-Djasig.ignore" />

		<condition property="test.skip" value="-Dmaven.test.skip=true">
			<isset property="maven.test.skip" />
		</condition>
		<property name="test.skip" value="-Dmaven.test.skip=false" />

		<condition property="offline" value="-o">
			<isset property="maven.offline" />
		</condition>
		<property name="offline" value="-Djasig.ignore" />

		<condition property="env.arg" value="-Denv=${env}">
			<isset property="env" />
		</condition>
		<property name="env.arg" value="-Djasig.ignore" />

		<condition property="filters.arg" value="-Dfilters.file=${filters.file}">
			<isset property="filters.file" />
		</condition>
		<property name="filters.arg" value="-Djasig.ignore" />

        <condition property="portlet-data-import.arg" value="-Dportlet-data-import=${portlet-data-import}">
            <isset property="portlet-data-import" />
        </condition>
        <property name="portlet-data-import.arg" value="-Djasig.ignore" />
        
		<artifact:mvn pom="${pomDir}/pom.xml" failonerror="true" fork="true" mavenHome="${maven.home}" maxmemory="512m">
			<arg value="-s${maven.settings}" />
			<arg value="${test.skip}" />
			<arg value="${offline}" />
			<arg value="${env.arg}" />
			<arg value="${filters.arg}" />
            <arg value="${portlet-data-import.arg}" />
			<arg value="${goal}" />
			<arg value="${goal1}" />
			<arg value="${goal2}" />
			<arg value="${goal3}" />
			<arg value="${goal4}" />
			<arg value="${goal5}" />
			<arg value="${goal6}" />
			<arg value="${goal7}" />
			<arg value="${goal8}" />
			<arg value="${goal9}" />
		</artifact:mvn>
	</target>
=======
    <target name="mvn">
        <property name="goal" value="-Djasig.ignore" />
        <property name="goal1" value="-Djasig.ignore" />
        <property name="goal2" value="-Djasig.ignore" />
        <property name="goal3" value="-Djasig.ignore" />
        <property name="goal4" value="-Djasig.ignore" />
        <property name="goal5" value="-Djasig.ignore" />
        <property name="goal6" value="-Djasig.ignore" />
        <property name="goal7" value="-Djasig.ignore" />
        <property name="goal8" value="-Djasig.ignore" />
        <property name="goal9" value="-Djasig.ignore" />

        <condition property="test.skip" value="-Dmaven.test.skip=true">
            <isset property="maven.test.skip" />
        </condition>
        <property name="test.skip" value="-Dmaven.test.skip=false" />

        <condition property="offline" value="-o">
            <isset property="maven.offline" />
        </condition>
        <property name="offline" value="-Djasig.ignore" />

        <condition property="env.arg" value="-Denv=${env}">
            <isset property="env" />
        </condition>
        <property name="env.arg" value="-Djasig.ignore" />

        <condition property="filters.arg" value="-Dfilters.file=${filters.file}">
            <isset property="filters.file" />
        </condition>
        <property name="filters.arg" value="-Djasig.ignore" />

        <artifact:mvn pom="${pomDir}/pom.xml" failonerror="true" fork="true" mavenHome="${maven.home}" maxmemory="512m">
            <arg value="-s${maven.settings}" />
            <arg value="${test.skip}" />
            <arg value="${offline}" />
            <arg value="${env.arg}" />
            <arg value="${filters.arg}" />
            <arg value="${goal}" />
            <arg value="${goal1}" />
            <arg value="${goal2}" />
            <arg value="${goal3}" />
            <arg value="${goal4}" />
            <arg value="${goal5}" />
            <arg value="${goal6}" />
            <arg value="${goal7}" />
            <arg value="${goal8}" />
            <arg value="${goal9}" />
        </artifact:mvn>
    </target>
>>>>>>> 3c561ad1
</project><|MERGE_RESOLUTION|>--- conflicted
+++ resolved
@@ -118,46 +118,6 @@
     <!--
      | Properties that describe the maven project
      +-->
-<<<<<<< HEAD
-	<property name="bootstrap.dir" value="${basedir}/bootstrap" />
-	<property name="uportal-search-api.dir" value="${basedir}/uportal-search-api" />
-	<property name="uportal-war.dir" value="${basedir}/uportal-war" />
-	<property name="uportal-portlets-overlay.dir" value="${basedir}/uportal-portlets-overlay" />
-	<property name="uportal-ear.dir" value="${basedir}/uportal-ear" />
-
-	<import file="${bootstrap.dir}/build_includes.xml" />
-
-
-	<!-- ============================== Public Targets ============================== -->
-
-	<target name="help" description="Prints information about using this ant build file.">
-		<loadfile property="helpMessage" srcFile="docs/antHelp.txt" />
-		<echo message="${helpMessage}" />
-	</target>
-
-	<target name="initportal" depends="prodPrompt" description="Runs all the targets necessary to deploy the portal and prepare the portal database">
-		<echo message="Initializing uPortal" />
-		<antcall target="deploy-ear">
-			<param name="removeExisting" value="true" />
-		</antcall>
-		<antcall target="initdb" />
-		<echo message="Finished initializing uPortal" />
-	</target>
-
-	<target name="initdb" depends="prodPrompt" description="Drops all tables, then runs all the targets necessary prepare the portal database">
-		<echo message="Initializing database" />
-		<up-shell-batch>
-			<antcall target="db" />
-			<antcall target="db-hibernate" />
-			<antcall target="db-import" />
-		</up-shell-batch>
-		<antcall target="portlet-data-import"/>
-		<echo message="Finished initializing database" />
-	</target>
-
-	<target name="db-ddl" depends="prodPrompt" description="Create a SQL script of commands to drop and create the uPortal database">
-		<fail unless="ddlFile">
-=======
     <property name="bootstrap.dir" value="${basedir}/bootstrap" />
     <property name="uportal-search-api.dir" value="${basedir}/uportal-search-api" />
     <property name="uportal-war.dir" value="${basedir}/uportal-war" />
@@ -195,7 +155,6 @@
 
     <target name="db-ddl" depends="prodPrompt" description="Create a SQL script of commands to drop and create the uPortal database">
         <fail unless="ddlFile">
->>>>>>> 3c561ad1
             You must specify a 'ddlFile' parameter (-DddlFile={uPortal.ddl})
         </fail>
 
@@ -430,6 +389,7 @@
                 </then>
             </if>
         </up-shell-batch>
+        <antcall target="portlet-data-import"/>
     </target>
 
     <target name="dbtest" description="Displays information about the database defined in rdbm.properties">
@@ -533,19 +493,13 @@
                 /${targetDirEscaped}/);
         </echo>
 
-<<<<<<< HEAD
-		<antcall target="up-shell">
-			<param name="script" value="${portal-shell-script}" />
-		</antcall>
-	</target>
+        <antcall target="up-shell">
+            <param name="script" value="${portal-shell-script}" />
+        </antcall>
+    </target>
 
 	<target name="portlet-data-import" depends="prodPrompt" description="Imports the default portlet-specific data">
 	    <echo>Importing portlet-specific data</echo>
-	    <antcall target="mvn">
-            <param name="pomDir" value="${basedir}/uportal-portlets-overlay/CalendarPortlet" />
-            <param name="maven.test.skip" value="true"/>
-            <param name="goal" value="package" />
-        </antcall>
         <antcall target="mvn">
             <param name="pomDir" value="${basedir}/uportal-portlets-overlay/CalendarPortlet" />
             <param name="goal" value="antrun:run" />
@@ -553,41 +507,11 @@
         </antcall>
         <antcall target="mvn">
             <param name="pomDir" value="${basedir}/uportal-portlets-overlay/NewsReaderPortlet" />
-            <param name="maven.test.skip" value="true"/>
-            <param name="goal" value="package" />
-        </antcall>
-        <antcall target="mvn">
-            <param name="pomDir" value="${basedir}/uportal-portlets-overlay/NewsReaderPortlet" />
             <param name="goal" value="antrun:run" />
             <param name="portlet-data-import" value="true"/>
         </antcall>
 	</target>
-
-	<target name="data-import" depends="prodPrompt" description="Imports the specified XML file or files">
-		<if>
-			<not>
-				<or>
-					<isset property="dir" />
-					<isset property="file" />
-				</or>
-			</not>
-			<then>
-				<fail>Either '-Ddir' or '-Dfile' must be specified for data import</fail>
-			</then>
-		</if>
-
-
-		<property name="pattern" value="null" />
-		<property name="file" value="null" />
-		<property name="dir" value="null" />
-
-		<groovy-safe-path property="dirFullEscaped" input="${dir}" />
-=======
-        <antcall target="up-shell">
-            <param name="script" value="${portal-shell-script}" />
-        </antcall>
-    </target>
-
+    
     <target name="data-import" depends="prodPrompt" description="Imports the specified XML file or files">
         <if>
             <not>
@@ -607,7 +531,6 @@
         <property name="dir" value=" " />
 
         <groovy-safe-path property="dirFullEscaped" input="${dir}" />
->>>>>>> 3c561ad1
         <groovy-safe-path property="fileFullEscaped" input="${file}" />
         <groovy-safe-path property="targetDirEscaped" input="${targetdir}" />
 
@@ -1366,15 +1289,9 @@
     <macrodef name="uportal-war-macro">
         <element name="war-sub-tasks" optional="false" implicit="true" />
 
-<<<<<<< HEAD
-		<sequential>
-			<!--uportal-search-api-macro-->
-				<fileset id="uportal-parent.pom.fsid" file="${basedir}/pom.xml" />
-=======
         <sequential>
-            <uportal-search-api-macro>
+            <!--uportal-search-api-macro-->
                 <fileset id="uportal-parent.pom.fsid" file="${basedir}/pom.xml" />
->>>>>>> 3c561ad1
 
                 <maven-artifact-macro project-name="uportal-war" project-path="${uportal-war.dir}" checkfilesid="uportal-parent.pom.fsid">
                     <artifact:dependencies pathid="uportal-war-classes.classpath" settingsFile="${maven.settings}">
@@ -1392,19 +1309,11 @@
                     <!--
                      | Execute the war-sub-tasks
                      +-->
-<<<<<<< HEAD
-					<war-sub-tasks />
-				</maven-artifact-macro>
-			<!--/uportal-search-api-macro-->
-		</sequential>
-	</macrodef>
-=======
                     <war-sub-tasks />
                 </maven-artifact-macro>
-            </uportal-search-api-macro>
+            <!--/uportal-search-api-macro-->
         </sequential>
     </macrodef>
->>>>>>> 3c561ad1
 
     <!--
      | Provides a wrapper for tasks that depend on the portlet overlays being installed and up-to-date.
@@ -1465,64 +1374,6 @@
      | Utility target for executing a maven with some number (up to 10) of goals. The
      | target should automaticly work on all OSs as long as 'mvn' is on the path.
      +-->
-<<<<<<< HEAD
-	<target name="mvn">
-		<property name="goal" value="-Djasig.ignore" />
-		<property name="goal1" value="-Djasig.ignore" />
-		<property name="goal2" value="-Djasig.ignore" />
-		<property name="goal3" value="-Djasig.ignore" />
-		<property name="goal4" value="-Djasig.ignore" />
-		<property name="goal5" value="-Djasig.ignore" />
-		<property name="goal6" value="-Djasig.ignore" />
-		<property name="goal7" value="-Djasig.ignore" />
-		<property name="goal8" value="-Djasig.ignore" />
-		<property name="goal9" value="-Djasig.ignore" />
-
-		<condition property="test.skip" value="-Dmaven.test.skip=true">
-			<isset property="maven.test.skip" />
-		</condition>
-		<property name="test.skip" value="-Dmaven.test.skip=false" />
-
-		<condition property="offline" value="-o">
-			<isset property="maven.offline" />
-		</condition>
-		<property name="offline" value="-Djasig.ignore" />
-
-		<condition property="env.arg" value="-Denv=${env}">
-			<isset property="env" />
-		</condition>
-		<property name="env.arg" value="-Djasig.ignore" />
-
-		<condition property="filters.arg" value="-Dfilters.file=${filters.file}">
-			<isset property="filters.file" />
-		</condition>
-		<property name="filters.arg" value="-Djasig.ignore" />
-
-        <condition property="portlet-data-import.arg" value="-Dportlet-data-import=${portlet-data-import}">
-            <isset property="portlet-data-import" />
-        </condition>
-        <property name="portlet-data-import.arg" value="-Djasig.ignore" />
-        
-		<artifact:mvn pom="${pomDir}/pom.xml" failonerror="true" fork="true" mavenHome="${maven.home}" maxmemory="512m">
-			<arg value="-s${maven.settings}" />
-			<arg value="${test.skip}" />
-			<arg value="${offline}" />
-			<arg value="${env.arg}" />
-			<arg value="${filters.arg}" />
-            <arg value="${portlet-data-import.arg}" />
-			<arg value="${goal}" />
-			<arg value="${goal1}" />
-			<arg value="${goal2}" />
-			<arg value="${goal3}" />
-			<arg value="${goal4}" />
-			<arg value="${goal5}" />
-			<arg value="${goal6}" />
-			<arg value="${goal7}" />
-			<arg value="${goal8}" />
-			<arg value="${goal9}" />
-		</artifact:mvn>
-	</target>
-=======
     <target name="mvn">
         <property name="goal" value="-Djasig.ignore" />
         <property name="goal1" value="-Djasig.ignore" />
@@ -1555,12 +1406,18 @@
         </condition>
         <property name="filters.arg" value="-Djasig.ignore" />
 
+        <condition property="portlet-data-import.arg" value="-Dportlet-data-import=${portlet-data-import}">
+            <isset property="portlet-data-import" />
+        </condition>
+        <property name="portlet-data-import.arg" value="-Djasig.ignore" />
+
         <artifact:mvn pom="${pomDir}/pom.xml" failonerror="true" fork="true" mavenHome="${maven.home}" maxmemory="512m">
             <arg value="-s${maven.settings}" />
             <arg value="${test.skip}" />
             <arg value="${offline}" />
             <arg value="${env.arg}" />
             <arg value="${filters.arg}" />
+            <arg value="${portlet-data-import.arg}" />
             <arg value="${goal}" />
             <arg value="${goal1}" />
             <arg value="${goal2}" />
@@ -1573,5 +1430,4 @@
             <arg value="${goal9}" />
         </artifact:mvn>
     </target>
->>>>>>> 3c561ad1
 </project>