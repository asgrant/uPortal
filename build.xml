<!--
 | Detailed help documenation lives in docs/antHelp.txt, please refer to this file or
 | run 'ant help' for usage of this file.
 |
 | Comments in this file should be targeted to the maintenance of the build script.
 +-->
<project name="uPortal" default="help" basedir="." xmlns:up="urn:up-util-ant" xmlns:artifact="urn:maven-artifact-ant">
    <fail message="build.properties does not exist, please copy build.properties.sample and fill in your settings.">
        <condition>
            <not>
                <available file="build.properties" />
            </not>
        </condition>
    </fail>

    <property file="build.properties" />

    <!--
     | Properties that describe the maven project
     +-->
    <property name="uportal-impl.dir" value="${basedir}/uportal-impl" />
    <property name="uportal-war.dir" value="${basedir}/uportal-war" />
    <property name="uportal-portlets-overlay.dir" value="${basedir}/uportal-portlets-overlay" />
    <property name="uportal-ear.dir" value="${basedir}/uportal-ear" />
    <property name="uportal-ear-deployer.dir" value="${basedir}/uportal-ear-deployer" />
    <property name="uportal-ant-tasks.dir" value="${basedir}/uportal-ant-tasks" />


    <!-- ============================== Public Targets ============================== -->

    <target name="help" description="Prints information about using this ant build file.">
        <loadfile property="helpMessage" srcFile="docs/antHelp.txt" />
        <echo message="${helpMessage}" />
    </target>

    <target name="initportal" description="Runs all the targets necessary to deploy the portal and prepare the portal database">
        <echo message="Initializing uPortal" />
        <antcall target="deploy-ear" />
        <antcall target="db" />
<<<<<<< HEAD
<!-- AW (2007/12/13):  Replaced by Import/Export tech
        <antcall target="pubchan" />
-->
        <antcall target="i18n-db" />
		<!-- AW (2007/12/12):  Added Import/Export tech... -->
		<ant antfile="import-export.xml" target="import">
			<property name="dir" value="uportal-impl/target/classes/properties/db/entities"/>
		</ant>
=======
        <antcall target="i18n-db" />
        <antcall target="crn-import">
            <param name="dir" value="uportal-impl/src/main/resources/properties/db/entities" />
        </antcall>
>>>>>>> 71af4ee5
        <echo message="Finished initializing uPortal" />
    </target>

    <target name="db" description="Loads database tables and data">
        <uportal-impl-macro>
            <property name="usetable" value=" " />
            <property name="tablefile" value=" " />
            <property name="usedata" value=" " />
            <property name="datafile" value=" " />
            <property name="createscript" value=" " />
            <property name="droptables" value=" " />
            <property name="createtables" value=" " />
            <property name="populatetables" value=" " />
            <property name="localeaware" value=" " />
            <property name="adminlocale" value=" " />

            <echo message="Invoking DbLoader" />
            <java fork="true" failonerror="true" dir="${uportal-impl.dir}" classname="org.jasig.portal.tools.dbloader.DbLoader">
                <sysproperty key="log4j.configuration" value="command-line.log4j.properties" />
                
                <classpath refid="uportal-impl-full.classpath" />

                <arg value="${usetable}" />
                <arg value="${tablefile}" />
                <arg value="${usedata}" />
                <arg value="${datafile}" />
                <arg value="${createscript}" />
                <arg value="${droptables}" />
                <arg value="${createtables}" />
                <arg value="${populatetables}" />
                <arg value="${localeaware}" />
                <arg value="${adminlocale}" />
            </java>
        </uportal-impl-macro>
    </target>

    <target name="i18n-db" description="Loads internationalization tables and data">
        <echo message="Invoking DbLoader for localizationed database setting" />
        <antcall target="db">
            <param name="usetable" value="-t" />
            <param name="tablefile" value="/properties/db/tables-i18n.xml" />
            <param name="usedata" value="-d" />
            <param name="datafile" value="/properties/db/data-i18n.xml" />
        </antcall>
    </target>

    <target name="l10n-db" description="Loads localized data">
        <echo message="Invoking DbLoader for localizationed database setting" />
        <antcall target="db">
            <param name="locale" value="en_US" />
            <param name="usetable" value="-t" />
            <param name="tablefile" value="/properties/db/tables-l10n.xml" />
            <param name="usedata" value="-d" />
            <param name="datafile" value="/properties/db/data-l10n.xml" />
            <param name="localeaware" value="-l" />
            <param name="adminlocale" value="en_US" />
        </antcall>
    </target>

    <target name="dbunload" description="Dumps a database table to a flat file in XML format">
        <uportal-impl-macro>
            <property name="tablename" value=" " />
            <property name="xmlfile" value=" " />

            <echo message="Invoking DbUnload" />
            <java fork="true" failonerror="true" dir="${basedir}" classname="org.jasig.portal.tools.dbloader.DbUnload">
                <sysproperty key="log4j.configuration" value="command-line.log4j.properties" />
                                
                <classpath refid="uportal-impl-full.classpath" />

                <arg value="${tablename}" />
                <arg value="${xmlfile}" />
            </java>
        </uportal-impl-macro>
    </target>

    <target name="dbtest" description="Displays information about the database defined in rdbm.properties">
        <uportal-impl-macro>
            <echo message="Invoking DbTest" />
            <java fork="true" failonerror="true" dir="${basedir}" classname="org.jasig.portal.tools.DbTest">
                <sysproperty key="log4j.configuration" value="command-line.log4j.properties" />
                                
                <classpath refid="uportal-impl-full.classpath" />
            </java>
        </uportal-impl-macro>
    </target>

    <target name="pubchan" description="Publishes channels">
        <uportal-impl-macro>
            <!--
             | If no file or directory is specified, set a default directory
             +-->
            <if>
                <not>
                    <or>
                        <isset property="directory" />
                        <isset property="channel" />
                    </or>
                </not>
                <then>
                    <fail>
                        Either 'directory' or 'channel' must be set.
                    </fail>
                </then>
            </if>

            <!--
             | Set argument prefix properties if the argument value exists
             +-->
            <if>
                <isset property="directory" />
                <then>
                    <property name="directoryArg" value="-d" />
                </then>
                <else>
                    <property name="directoryArg" value="" />
                    <property name="directory" value="" />
                </else>
            </if>
            <if>
                <isset property="channel" />
                <then>
                    <property name="channelArg" value="-f" />
                </then>
                <else>
                    <property name="channelArg" value="" />
                    <property name="channel" value="" />
                </else>
            </if>

            <echo message="Invoking Channel Publisher Tool" />
            <java fork="true" failonerror="true" dir="${basedir}" classname="org.jasig.portal.tools.chanpub.ChannelPublisher">
                <sysproperty key="log4j.configuration" value="command-line.log4j.properties" />
                                
                <classpath refid="uportal-impl-full.classpath" />

                <arg value="${directoryArg}" />
                <arg value="${directory}" />

                <arg value="${channelArg}" />
                <arg value="${channel}" />
            </java>
        </uportal-impl-macro>
    </target>

    <target name="regchantype" description="Registers a new channel type">
        <uportal-impl-macro>
            <property name="class" value=" " />
            <property name="name" value=" " />
            <property name="description" value=" " />
            <property name="uri" value=" " />

            <echo message="Invoking RegisterChannelType" />
            <java dir="${basedir}" classname="org.jasig.portal.tools.RegisterChannelType">
                <classpath refid="uportal-impl-full.classpath" />

                <arg value="${class}" />
                <arg value="${name}" />
                <arg value="${description}" />
                <arg value="${uri}" />
            </java>
        </uportal-impl-macro>
    </target>
    
    <target name="crn-export" description="Exports the specified entity or entities to XML on the file system">
        <uportal-impl-macro>
            <!-- Three properties control the export:  dir, type, and sysid -->
            <fail unless="type">
                You must specify a &quot;type&quot; parameter (-Dtype={something}) from the following:  all, layout,
                all-layouts, channel, all-channels, all-permissions,  all-memberships, group, all-groups, user, 
                all-users.
            </fail>
                
            <property name="dir" value="." />
            <property name="sysid" value="" />

            <!-- Invoke Cernunnos specifying script and parameters -->
            <java fork="true" failonerror="true" dir="${basedir}" classname="org.danann.cernunnos.runtime.Main">
                <classpath refid="uportal-impl-full.classpath" />
                <arg value="classpath://org/jasig/portal/io/export.crn" />
                <arg value="${dir}" />
                <arg value="${type}" />
                <arg value="${sysid}" />
            </java>
        </uportal-impl-macro>
    </target>

    <target name="crn-import" description="Imports the specified XML file or files">
        <uportal-impl-macro>
            <!-- Two properties control the import:  dir and pattern -->
            <property name="dir" value="." />
            <property name="pattern" value="org.jasig.portal.FilePatternPhrase.USE_DEFAULT_VALUE "/>

            <!-- Invoke Cernunnos specifying script and parameters -->
            <java fork="true" failonerror="true" dir="${basedir}" classname="org.danann.cernunnos.runtime.Main">
                <classpath refid="uportal-impl-full.classpath" />
                <arg value="classpath://org/jasig/portal/io/import.crn" />
                <arg value="${dir}" />
                <arg value="${pattern}" />
            </java>
        </uportal-impl-macro>
    </target>

    <target name="crn-delete" description="Deletes the specified entity">
        <uportal-impl-macro>
            <fail unless="type">
                You must specify a &quot;type&quot; parameter (-Dtype={something}) from the following:  layout, channel,
                group, user.
            </fail>
            
            <fail unless="sysid">
                You must specify a &quot;sysid&quot; parameter (-Dsysid={something}).  The value will be a valid username
                (user or layout), fname (channel), or name (group).
            </fail>

            <!-- Invoke Cernunnos specifying script and parameters -->
            <java fork="true" failonerror="true" dir="${basedir}" classname="org.danann.cernunnos.runtime.Main">
                <classpath refid="uportal-impl-full.classpath" />
                <arg value="classpath://org/jasig/portal/io/delete.crn" />
                <arg value="${type}" />
                <arg value="${sysid}" />
            </java>
        </uportal-impl-macro>
    </target>

    <!-- TODO is this task needed? -->
    <target name="crn-make-data-xml" description="Runs the DbUnload tool against all tables listed in data.xml">
        <uportal-impl-macro>

            <!-- Invoke Cernunnos specifying script and parameters -->
            <java fork="true" failonerror="true" dir="${basedir}" classname="org.danann.cernunnos.runtime.Main">
                <classpath refid="uportal-impl-full.classpath" />
                <arg value="classpath://org/jasig/portal/tools/dbloader/dbunload.crn" />
            </java>
        </uportal-impl-macro>
    </target>
    
    <target name="clean" description="Removes the deployed uPortal from the container and runs 'mvn clean'">
        <antcall target="install-root-pom" />
        
        <!-- Clean out uPortal from Tomcat -->
        <artifact:pom file="${uportal-war.dir}/pom.xml" id="uportal-war.pom" />
        <property name="destDir" value="${server.base}/webapps/${uportal-war.pom.build.finalName}" />
        <echo>Deleting '${destDir}'</echo>
        <delete dir="${destDir}" />
        
        <!-- Execute the mvn clean lifecycle -->
        <antcall target="mvn">
            <param name="pomDir" value="${basedir}" />
            <param name="goal" value="clean" />
        </antcall>
    </target>

    <target name="deploy-ear" description="Deploy uPortal and dependent libraries and portlets to the servlet container">
        <uportal-ant-tasks-macro>
            <typedef resource="org/jasig/portal/ant/antlib.xml" uri="urn:up-util-ant">
                <classpath refid="uportal-ant-tasks-full.classpath" />
            </typedef>

            <uportal-ear-macro>
                <up:tomcatEarDeploy ear="${uportal-ear.artifact}" catalinaBase="${server.base}" extractWars="true" removeExistingDirectories="true" />
            </uportal-ear-macro>
        </uportal-ant-tasks-macro>
    </target>

    <target name="deploy-war" description="Deploy the uPortal web application to the servlet container">
        <uportal-war-macro>
            <basename property="war.contextname" file="${uportal-war.artifact}" suffix=".war" />
            <property name="destDir" value="${server.base}/webapps/${war.contextname}" />
            
            <mkdir dir="${destDir}" />
            <unwar dest="${destDir}" src="${uportal-war.artifact}" overwrite="true" />
        </uportal-war-macro>
    </target>

<<<<<<< HEAD
    <target name="deployPortletApp" description="Deploys a portlet application">
        <uportal-impl-macro>
            <fail unless="portletApp">deployPortletApp Ant target requires the name of the portlet app to deploy.
                Here it was invoked with the portletApp property not set.
                It therefore is failing after having done nothing.
                Execute the help target ('ant help') for help on this and other targets in the uPortal build.
            </fail>
=======
    <target name="deployPortletApp" description="Deploys a portlet application" depends="checkTomcatLocation">
        <!-- Check arguments -->
        <fail message="'-DportletApp=[WAR File]' must be specified">
            <condition>
                <not>
                    <isset property="portletApp" />
                </not>
            </condition>
        </fail>
        <fail message="portletApp '${portletApp}' does not exist">
            <condition>
                <not>
                    <available file="${portletApp}" />
                </not>
            </condition>
        </fail>
>>>>>>> 71af4ee5

        <!-- Default extractWar to true if it isn't set -->
        <condition property="extractWar" value="true">
            <not>
                <isset property="extractWar" />
            </not>
        </condition>

        <basename property="war.filename" file="${portletApp}" />
        <basename property="war.contextname" file="${portletApp}" suffix=".war" />
        <property name="destDir" value="${server.base}/webapps/${war.contextname}" />

        <condition property="existingDirectory" value="${destDir}">
            <istrue value="${removeExistingDirectory}" />
        </condition>
        <antcall target="deployPortletApp_removeExistingDirectory" />

        <condition property="extract" value="true">
            <istrue value="${extractWar}" />
        </condition>
        <antcall target="deployPortletApp_assembleAndExtract" />
        <antcall target="deployPortletApp_assembleDirect" />
    </target>

    <!-- Helper targets for the deployPortletApp target -->
    <target name="deployPortletApp_removeExistingDirectory" if="existingDirectory">
        <delete dir="${existingDirectory}" />
    </target>
    <target name="deployPortletApp_assembleAndExtract" if="extract" depends="setup-assembler">
        <property name="tempWarDir" value="${java.io.tmpdir}" />

        <assemblePortlet destdir="${tempWarDir}" war="${portletApp}" />

        <mkdir dir="${destDir}" />
        <unwar dest="${destDir}" src="${tempWarDir}/${war.filename}" overwrite="true" />

        <delete file="${tempWarDir}/${war.filename}" />
    </target>
    <target name="deployPortletApp_assembleDirect" unless="extract" depends="setup-assembler">
        <assemblePortlet destdir="${tomcat.webapps}" war="${portletApp}" />
    </target>

    <target name="md5passwd" description="Creates a user in the UP_PERSON_DIR table">
        <uportal-impl-macro>
            <property name="username" value=" " />

            <echo message="Invoking Md5Passwd" />
            <java dir="${basedir}" classname="org.jasig.portal.security.Md5Passwd">
                <classpath refid="uportal-impl-full.classpath" />

                <arg value="-c" />
                <arg value="${username}" />
            </java>
        </uportal-impl-macro>
    </target>

    <target name="deluser" description="Delete traces of a user from the portal database">
        <uportal-impl-macro>
            <property name="user" value=" " />

            <echo message="Invoking DeleteUser" />
            <java dir="${basedir}" classname="org.jasig.portal.tools.DeleteUser" fork="true">
                <classpath refid="uportal-impl-full.classpath" />

                <arg value="${user}" />
            </java>
        </uportal-impl-macro>
    </target>

    <target name="addstylesheet" description="Registers a new theme or structure">
        <uportal-impl-macro>
            <property name="stylesheetType" value=" " />
            <property name="stylesheetUri" value=" " />
            <property name="descriptionUri" value=" " />

            <echo message="Invoking RegisterStylesheet (add)" />
            <java dir="${basedir}" fork="true" classname="org.jasig.portal.tools.RegisterStylesheet">
                <classpath refid="uportal-impl-full.classpath" />

                <arg value="${stylesheetType}" />
                <arg value="${stylesheetUri}" />
                <arg value="${descriptionUri}" />
            </java>
        </uportal-impl-macro>
    </target>

    <target name="modstylesheet" description="Modifies an existing theme or structure">
        <uportal-impl-macro>
            <property name="stylesheetType" value=" " />
            <property name="stylesheetUri" value=" " />
            <property name="descriptionUri" value=" " />
            <property name="stylesheetId" value=" " />

            <echo message="Invoking RegisterStylesheet (modify)" />
            <java dir="${basedir}" fork="true" classname="org.jasig.portal.tools.RegisterStylesheet">
                <classpath refid="uportal-impl-full.classpath" />

                <arg value="${stylesheetType}" />
                <arg value="-u" />
                <arg value="${stylesheetUri}" />
                <arg value="${descriptionUri}" />
                <arg value="${stylesheetId}" />
            </java>
        </uportal-impl-macro>
    </target>

    <target name="delstylesheet" description="Deletes an existing theme or structure">
        <uportal-impl-macro>
            <property name="stylesheetType" value=" " />
            <property name="stylesheetId" value=" " />

            <echo message="Invoking RegisterStylesheet (delete)" />
            <java dir="${basedir}" classname="org.jasig.portal.tools.RegisterStylesheet">
                <classpath refid="uportal-impl-full.classpath" />

                <arg value="${stylesheetType}" />
                <arg value="-d" />
                <arg value="${stylesheetId}" />
            </java>
        </uportal-impl-macro>
    </target>

    <target name="hsql" description="Start a HSQLDB instance consistent with the default RDBMS requirements of uPortal">
        <artifact:dependencies pathId="hsql.classpath">
            <dependency groupId="hsqldb" artifactId="hsqldb" version="1.8.0.7" />
        </artifact:dependencies>

        <property name="database" value="${basedir}/data/uP3_uPortal" />
        <property name="port" value="8887" />

        <echo message="Starting HSQL" />
        <echo message="Using: ${basedir}/data/uP3_uPortal" />
        <java fork="true" maxmemory="256M" dir="${basedir}" classname="org.hsqldb.Server">
            <classpath refid="hsql.classpath" />

            <arg value="-database" />
            <arg value="${database}" />
            <arg value="-port" />
            <arg value="${port}" />
        </java>
    </target>

    <!-- ============================== Deprecated Targets ============================== -->
    <target name="all">
        <echo>The "all" Ant task is no supported. Run 'mvn clean compile' for the same result.</echo>
    </target>
    <target name="compile">
        <echo>The "compile" Ant task is no supported. Run 'mvn compile' for the same result.</echo>
    </target>
    <target name="compiletests">
        <echo>The "compiletests" Ant task is no supported. Run 'mvn test-compile' for the same result.</echo>
    </target>
    <target name="deploy">
        <echo>The "deploy" Ant task is no supported. Run 'ant deploy-war' for the same result.</echo>
    </target>
    <target name="dist">
        <echo>The "dist" Ant task is no supported. Run 'mvn package site' for a similar result.</echo>
    </target>
    <target name="javadoc">
        <echo>The "javadoc" Ant task is no supported. Run 'mvn javadoc:javadoc' for the same result.</echo>
    </target>
    <target name="runtests">
        <echo>The "runtests" Ant task is no supported. Run 'mvn test' for the same result.</echo>
    </target>


    <!-- ============================== Maven Support Macros ============================== -->

    <!--
     | Macro for tasks involving a maven project. The macro loads the pom, creates a classpath,
     | ensures the project artifact is up-to-date, and runs the <sub-tasks> element. If the
     | artifact is not up-to-date the <pre-package> element can be used to add behavior before
     | 'mvn package' is called on the project.
     |
     | The following are available in the pre-package and sub-tasks elements:
     | pom object   - @{project-name}.pom       - The Maven POM object for the project
     | property     - @{project-name}.artifact  - The full path to the final artifact
     | path         - @{project-name}.classpath - The projects classpath not including the artifact
     +-->
    <macrodef name="maven-artifact-macro">
        <attribute name="project-name" />
        <attribute name="project-path" />
        <attribute name="checkFilesId" default="null" />

        <element name="sub-tasks" optional="true" implicit="true" />

        <sequential>
            <!--
             | Load the pom & classpath
             +-->
            <artifact:pom file="@{project-path}/pom.xml" id="@{project-name}.pom" />
            <artifact:dependencies pathid="@{project-name}.classpath" verbose="false">
                <pom refid="@{project-name}.pom" />
            </artifact:dependencies>

            <!--
             | Define the location of the resulting artifact
             +-->
            <property name="@{project-name}.artifact" value="${@{project-name}.pom.build.directory}/${@{project-name}.pom.build.finalName}.${@{project-name}.pom.packaging}" />

            <!--
             | Do uptodate checking for project files and dependencies
             | TODO - parse out relative path from '${@{project-name}.build.directory}' and use that for exclude
             +-->
            <uptodate property="@{project-name}.projectFilesUTD" targetfile="${@{project-name}.artifact}">
                <srcfiles dir="@{project-path}" defaultexcludes="true">
                    <exclude name="target/" />
                </srcfiles>
            </uptodate>
            <if>
                <not>
                    <equals arg1="@{checkFilesId}" arg2="null" />
                </not>
                <then>
                    <uptodate property="@{project-name}.dependenciesUTD" targetfile="${@{project-name}.artifact}">
                        <srcfiles refid="@{checkFilesId}" />
                    </uptodate>
                </then>
                <else>
                    <property name="@{project-name}.dependenciesUTD" value="true" />
                </else>
            </if>

            <!--
             | Call 'mvn package' if files in the project are not up-to-date
             +-->
            <if>
                <not>
                    <and>
                        <equals arg1="${@{project-name}.projectFilesUTD}" arg2="true" />
                        <equals arg1="${@{project-name}.dependenciesUTD}" arg2="true" />
                    </and>
                </not>
                <then>
                    <echo message="Artifact '${@{project-name}.artifact}' is not available or out-of-date, calling 'mvn install'" />

                    <antcall target="mvn">
                        <param name="pomDir" value="@{project-path}" />
                        <param name="goal" value="install" />
                    </antcall>
                </then>
                <else>
                    <echo message="Artifact '${@{project-name}.artifact}' is up-to-date" />
                    <artifact:install file="${@{project-name}.artifact}" pomrefid="@{project-name}.pom" />
                </else>
            </if>

            <!--
             | Execute the sub-tasks
             +-->
            <sub-tasks />
        </sequential>
    </macrodef>

    <!--
     | Provides a wrapper for tasks that need a classpath that includes the uPortal source
     | and all of its dependencies. The task also ensures the uportal-impl JAR exists and
     | is up to date.
     |
     | The following are available in the impl-sub-tasks element:
     | pom object   - uportal-impl.pom                      - The Maven POM object for the uportal-impl pom
     | property     - uportal-impl.artifact                 - The full path to the uportal-impl JAR
     | path         - uportal-impl.classpath                - The uportal-impl classpath not including the uportal-impl JAR
     | path         - uportal-impl-full.classpath           - The uportal-impl classpath including the uportal-impl JAR
     +-->
    <macrodef name="uportal-impl-macro">
        <element name="impl-sub-tasks" optional="false" implicit="true" />

        <sequential>
            <antcall target="checkVersion" />
            <maven-artifact-macro project-name="uportal-impl" project-path="${uportal-impl.dir}">
                <!--
                 | Include the uportal-impl JAR in the final classpath
                 +-->
                <path id="uportal-impl-full.classpath">
                    <path refid="uportal-impl.classpath" />
                    <pathelement location="${uportal-impl.artifact}" />
                </path>

                <!--
                 | Execute the impl-sub-tasks
                 +-->
                <impl-sub-tasks />
            </maven-artifact-macro>
        </sequential>
    </macrodef>

    <!--
     | Provides a wrapper for tasks that need a classpath that includes all of the uPortal WAR
     | dependencies. The task also ensures the uportal-war WAR exists and is up to date.
     |
     | The following are available in the war-sub-tasks element:
     | properties from the uportal-impl-macro macrodef
     | pom object   - uportal-war.pom                       - The Maven POM object for the uportal-war pom
     | property     - uportal-war.artifact                  - The full path to the uportal-war WAR
     | path         - uportal-war.classpath                 - The uportal-war classpath not including the uportal-war WAR
     +-->
    <macrodef name="uportal-war-macro">
        <element name="war-sub-tasks" optional="false" implicit="true" />

        <sequential>
            <antcall target="checkVersion" />
            <uportal-impl-macro>
                <fileset id="uportal-impl-artifacts" file="${uportal-impl.artifact}" />
                <maven-artifact-macro project-name="uportal-war" project-path="${uportal-war.dir}" checkfilesid="uportal-impl-artifacts">
                    <!--
                     | Execute the war-sub-tasks
                     +-->
                    <war-sub-tasks />
                </maven-artifact-macro>
            </uportal-impl-macro>
        </sequential>
    </macrodef>

    <!--
     | Provides a wrapper for tasks that depend on the portlet overlays being installed and up-to-date.
     |
     | No properties are set for the overlay-sub-tasks element.
     +-->
    <macrodef name="uportal-portlets-overlay-macro">
        <element name="overlay-sub-tasks" optional="false" implicit="true" />

        <sequential>
            <antcall target="checkVersion" />
            
            <antcall target="mvn">
                <param name="pomDir" value="${uportal-portlets-overlay.dir}" />
                <param name="goal" value="-N" />
                <param name="goal1" value="install" />
            </antcall>
            
            <for param="portlet-overlay-dir">
                <path>
                    <dirset dir="${uportal-portlets-overlay.dir}">
                        <include name="*"/>
                    </dirset>
                </path>
                <sequential>
                    <basename file="@{portlet-overlay-dir}" property="@{portlet-overlay-dir}-name" />
                    <maven-artifact-macro project-name="${@{portlet-overlay-dir}-name}" project-path="@{portlet-overlay-dir}" />
                </sequential>
            </for>
            
            <!--
             | Execute the overlay-sub-tasks
             +-->
            <overlay-sub-tasks />
        </sequential>
    </macrodef>
    
    <!--
     | Provides a wrapper for tasks that need a classpath that includes all of the uPortal EAR
     | dependencies. The task also ensures the uportal-ear EAR exists and is up to date.
     |
     | The following are available in the ear-sub-tasks element:
     | properties from the uportal-war-macro macrodef
     | pom object   - uportal-ear.pom               - The Maven POM object for the uportal-ear pom
     | property     - uportal-ear.artifact          - The full path to the uportal-ear EAR
     | path         - uportal-ear.classpath         - The uportal-ear classpath not including the uportal-ear EAR
     +-->
    <macrodef name="uportal-ear-macro">
        <element name="ear-sub-tasks" optional="false" implicit="true" />

        <sequential>
            <antcall target="checkVersion" />
            <uportal-war-macro>
                <fileset id="uportal-war-artifacts" file="${uportal-war.artifact}" />
                
                <uportal-portlets-overlay-macro>
                    <maven-artifact-macro project-name="uportal-ear" project-path="${uportal-ear.dir}" checkfilesid="uportal-war-artifacts">
                        <!--
                         | Execute the ear-sub-tasks
                         +-->
                        <ear-sub-tasks />
                    </maven-artifact-macro>
                </uportal-portlets-overlay-macro>
            </uportal-war-macro>
        </sequential>
    </macrodef>

    <!--
     | Provides a wrapper for tasks that need a classpath that includes the uPortal ear deployer
     | and all of its dependencies. The task also ensures the uportal-impl JAR exists and
     | is up to date.
     |
     | The following are available in the ear-deployer-sub-tasks element:
     | pom object   - uportal-ear-deployer.pom              - The Maven POM object for the uportal-ear-deployer pom
     | property     - uportal-ear-deployer.artifact         - The full path to the uportal-ear-deployer JAR
     | path         - uportal-ear-deployer.classpath        - The uportal-ear-deployer classpath not including the uportal-ear-deployer JAR
     | path         - uportal-ear-deployer-full.classpath   - The uportal-impl classpath including the uportal-impl JAR
     +-->
    <macrodef name="uportal-ear-deployer-macro">
        <element name="ear-deployer-sub-tasks" optional="false" implicit="true" />

        <sequential>
            <antcall target="install-root-pom" />

            <maven-artifact-macro project-name="uportal-ear-deployer" project-path="${uportal-ear-deployer.dir}">
                <!--
                 | Include the uportal-ear-deployer JAR in the final classpath
                 +-->
                <path id="uportal-ear-deployer-full.classpath">
                    <path refid="uportal-ear-deployer.classpath" />
                    <pathelement location="${uportal-ear-deployer.artifact}" />
                </path>

                <!--
                 | Execute the ear-deployer-sub-tasks
                 +-->
                <ear-deployer-sub-tasks />
            </maven-artifact-macro>
        </sequential>
    </macrodef>

    <!--
     | Provides a wrapper for tasks that need a classpath that includes all of the uPortal WAR
     | dependencies. The task also ensures the uportal-war WAR exists and is up to date.
     |
     | The following are available in the war-sub-tasks element:
     | properties from the uportal-ear-deployer-macro macrodef
     | pom object   - uportal-ant-tasks.pom                 - The Maven POM object for the uportal-ant-tasks pom
     | property     - uportal-ant-tasks.artifact            - The full path to the uportal-ant-tasks JAR
     | path         - uportal-ant-tasks.classpath           - The uportal-ant-tasks classpath not including the uportal-ant-tasks WAR
     | path         - uportal-ant-tasks-full.classpath      - The uportal-ant-tasks classpath including the uportal-ant-tasks JAR
     +-->
    <macrodef name="uportal-ant-tasks-macro">
        <element name="ant-tasks-sub-tasks" optional="false" implicit="true" />

        <sequential>
            <antcall target="checkVersion" />
            <uportal-ear-deployer-macro>
                <fileset id="uportal-ear-deployer-artifacts" file="${uportal-ear-deployer.artifact}" />
                <maven-artifact-macro project-name="uportal-ant-tasks" project-path="${uportal-ant-tasks.dir}" checkfilesid="uportal-ear-deployer-artifacts">
                    <!--
                     | Include the uportal-ear-deployer JAR in the final classpath
                     +-->
                    <path id="uportal-ant-tasks-full.classpath">
                        <path refid="uportal-ant-tasks.classpath" />
                        <pathelement location="${uportal-ant-tasks.artifact}" />
                    </path>

                    <!--
                     | Execute the ant-tasks-sub-tasks
                     +-->
                    <ant-tasks-sub-tasks />
                </maven-artifact-macro>
            </uportal-ear-deployer-macro>
        </sequential>
    </macrodef>


    <!--
     | Installs just the root uPortal pom
     +-->
    <target name="install-root-pom">
        <antcall target="mvn">
            <param name="pomDir" value="${basedir}" />
            <param name="goal" value="-N" />
            <param name="goal1" value="install" />
        </antcall>
    </target>

    <!--
     | Utility target for executing a maven with some number (up to 10) of goals. The
     | target should automaticly work on all OSs as long as 'mvn' is on the path.
     +-->
    <target name="mvn">
        <property name="goal" value="" />
        <property name="goal1" value="" />
        <property name="goal2" value="" />
        <property name="goal3" value="" />
        <property name="goal4" value="" />
        <property name="goal5" value="" />
        <property name="goal6" value="" />
        <property name="goal7" value="" />
        <property name="goal8" value="" />
        <property name="goal9" value="" />

        <if>
            <os family="windows" />
            <then>
                <property name="mvnExecutable" value="mvn.bat" />
            </then>
            <else>
                <property name="mvnExecutable" value="mvn" />
            </else>
        </if>

<<<<<<< HEAD
        <exec executable="${mvnExecutable}" dir="." vmlauncher="true" resolveexecutable="true" searchpath="true" failonerror="true">
=======
        <exec executable="${mvnExecutable}" dir="${pomDir}" vmlauncher="true" resolveexecutable="true" searchpath="true" failonerror="true">
>>>>>>> 71af4ee5
            <arg value="${goal}" />
            <arg value="${goal1}" />
            <arg value="${goal2}" />
            <arg value="${goal3}" />
            <arg value="${goal4}" />
            <arg value="${goal5}" />
            <arg value="${goal6}" />
            <arg value="${goal7}" />
            <arg value="${goal8}" />
            <arg value="${goal9}" />
        </exec>
    </target>

    <target name="checkVersion">
        <if>
            <contains string="${ant.version}" substring="1.7.0" />
            <then>
                <fail message="The nested macros in this build.xml do not work with '${ant.version}', the current recommended version is 1.6.5" />
            </then>
        </if>
    </target>

    <target name="checkTomcatLocation">
        <fail message="server.base build property must be set.">
            <condition>
                <not>
                    <isset property="server.base" />
                </not>
            </condition>
        </fail>
        <fail message="The server.base build property refers to a non-existant location '${server.base}'">
            <condition>
                <not>
                    <available file="${server.base}" type="dir" />
                </not>
            </condition>
        </fail>
    </target>

    <!-- ============================== Ant Extensions ============================== -->

    <typedef resource="org/apache/maven/artifact/ant/antlib.xml" uri="urn:maven-artifact-ant">
        <classpath>
            <pathelement location="${basedir}/bootstrap/maven-ant-tasks-2.0.7.jar" />
        </classpath>
    </typedef>

    <taskdef resource="net/sf/antcontrib/antlib.xml">
        <classpath>
            <pathelement location="${basedir}/bootstrap/ant-contrib-1.0b3.jar" />
        </classpath>
    </taskdef>

    <target name="setup-assembler">
        <artifact:dependencies pathid="pluto-ant" verbose="false">
            <pom file="${basedir}/bootstrap/pluto-assembler-pom.xml" />
        </artifact:dependencies>

        <taskdef classname="org.apache.pluto.ant.AssembleTask" name="assemblePortlet">
            <classpath>
                <path refid="pluto-ant" />
            </classpath>
        </taskdef>
    </target>

    <macrodef name="echo-path">
        <attribute name="pathref" />
        <sequential>
            <echo>echoing path=@{pathref}</echo>
            <for param="fromfile">
                <path refid="@{pathref}" />
                <sequential>
                    <echo>@{fromfile}</echo>
                </sequential>
            </for>
        </sequential>
    </macrodef>

    <macrodef name="echo-fileset">
        <attribute name="filesetref" />
        <sequential>
            <pathconvert pathsep="\n" property="@{filesetref}.echopath">
                <path>
                    <fileset refid="@{filesetref}" />
                </path>
            </pathconvert>
            <echo>   ------- echoing fileset @{filesetref} -------</echo>
            <echo>${@{filesetref}.echopath}</echo>
        </sequential>
    </macrodef>
</project><|MERGE_RESOLUTION|>--- conflicted
+++ resolved
@@ -37,21 +37,10 @@
         <echo message="Initializing uPortal" />
         <antcall target="deploy-ear" />
         <antcall target="db" />
-<<<<<<< HEAD
-<!-- AW (2007/12/13):  Replaced by Import/Export tech
-        <antcall target="pubchan" />
--->
-        <antcall target="i18n-db" />
-		<!-- AW (2007/12/12):  Added Import/Export tech... -->
-		<ant antfile="import-export.xml" target="import">
-			<property name="dir" value="uportal-impl/target/classes/properties/db/entities"/>
-		</ant>
-=======
         <antcall target="i18n-db" />
         <antcall target="crn-import">
             <param name="dir" value="uportal-impl/src/main/resources/properties/db/entities" />
         </antcall>
->>>>>>> 71af4ee5
         <echo message="Finished initializing uPortal" />
     </target>
 
@@ -327,15 +316,6 @@
         </uportal-war-macro>
     </target>
 
-<<<<<<< HEAD
-    <target name="deployPortletApp" description="Deploys a portlet application">
-        <uportal-impl-macro>
-            <fail unless="portletApp">deployPortletApp Ant target requires the name of the portlet app to deploy.
-                Here it was invoked with the portletApp property not set.
-                It therefore is failing after having done nothing.
-                Execute the help target ('ant help') for help on this and other targets in the uPortal build.
-            </fail>
-=======
     <target name="deployPortletApp" description="Deploys a portlet application" depends="checkTomcatLocation">
         <!-- Check arguments -->
         <fail message="'-DportletApp=[WAR File]' must be specified">
@@ -352,7 +332,6 @@
                 </not>
             </condition>
         </fail>
->>>>>>> 71af4ee5
 
         <!-- Default extractWar to true if it isn't set -->
         <condition property="extractWar" value="true">
@@ -841,11 +820,7 @@
             </else>
         </if>
 
-<<<<<<< HEAD
-        <exec executable="${mvnExecutable}" dir="." vmlauncher="true" resolveexecutable="true" searchpath="true" failonerror="true">
-=======
         <exec executable="${mvnExecutable}" dir="${pomDir}" vmlauncher="true" resolveexecutable="true" searchpath="true" failonerror="true">
->>>>>>> 71af4ee5
             <arg value="${goal}" />
             <arg value="${goal1}" />
             <arg value="${goal2}" />
