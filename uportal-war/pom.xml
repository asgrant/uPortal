--- conflicted
+++ resolved
@@ -2,15 +2,9 @@
 <project xmlns="http://maven.apache.org/POM/4.0.0" xmlns:xsi="http://www.w3.org/2001/XMLSchema-instance" xsi:schemaLocation="http://maven.apache.org/POM/4.0.0 http://maven.apache.org/maven-v4_0_0.xsd">
 
     <parent>
-<<<<<<< HEAD
         <groupId>org.jasig.umobile.server</groupId>
         <artifactId>umobile-parent</artifactId>
         <version>1.1-SNAPSHOT</version>
-=======
-        <groupId>org.jasig.portal</groupId>
-        <artifactId>uportal-parent</artifactId>
-        <version>4.0.4-SNAPSHOT</version>
->>>>>>> ddae1275
     </parent>
 
     <modelVersion>4.0.0</modelVersion>
