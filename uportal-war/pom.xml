--- conflicted
+++ resolved
@@ -4,11 +4,7 @@
     <parent>
         <groupId>org.jasig.ssp.platform</groupId>
         <artifactId>platform-parent</artifactId>
-<<<<<<< HEAD
-        <version>1.2.0-b2</version>
-=======
         <version>1.2.0-b3-SNAPSHOT</version>
->>>>>>> 2b4e84a8
     </parent>
 
     <modelVersion>4.0.0</modelVersion>
