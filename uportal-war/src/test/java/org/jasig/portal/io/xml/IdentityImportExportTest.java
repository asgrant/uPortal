--- conflicted
+++ resolved
@@ -108,12 +108,7 @@
         TimeZone.setDefault(TimeZone.getTimeZone("EST"));
         
         counter = 0;
-<<<<<<< HEAD
-        reset(counterStore);
         when(counterStore.getNextId(anyString())).thenAnswer(new Answer<Integer>() {
-=======
-        when(counterStore.getIncrementIntegerId(anyString())).thenAnswer(new Answer<Integer>() {
->>>>>>> 3f5abab8
             @Override
             public Integer answer(InvocationOnMock invocation) throws Throwable {
                 return counter++;
