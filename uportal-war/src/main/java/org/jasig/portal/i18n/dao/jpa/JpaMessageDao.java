/**
 * Licensed to Jasig under one or more contributor license
 * agreements. See the NOTICE file distributed with this work
 * for additional information regarding copyright ownership.
 * Jasig licenses this file to you under the Apache License,
 * Version 2.0 (the "License"); you may not use this file
 * except in compliance with the License. You may obtain a
 * copy of the License at:
 *
 * http://www.apache.org/licenses/LICENSE-2.0
 *
 * Unless required by applicable law or agreed to in writing,
 * software distributed under the License is distributed on
 * an "AS IS" BASIS, WITHOUT WARRANTIES OR CONDITIONS OF ANY
 * KIND, either express or implied. See the License for the
 * specific language governing permissions and limitations
 * under the License.
 */
package org.jasig.portal.i18n.dao.jpa;

import java.util.LinkedHashSet;
import java.util.List;
import java.util.Locale;
import java.util.Set;

import javax.persistence.EntityManager;
import javax.persistence.PersistenceContext;
import javax.persistence.TypedQuery;
import javax.persistence.criteria.CriteriaBuilder;
import javax.persistence.criteria.CriteriaQuery;
import javax.persistence.criteria.ParameterExpression;
import javax.persistence.criteria.Root;

import org.apache.commons.lang.Validate;
import org.jasig.portal.i18n.Message;
import org.jasig.portal.i18n.dao.IMessageDao;
import org.jasig.portal.jpa.BaseJpaDao;
import org.springframework.dao.support.DataAccessUtils;
import org.springframework.stereotype.Repository;
import org.springframework.transaction.annotation.Transactional;

@Repository
public class JpaMessageDao extends BaseJpaDao implements IMessageDao {
    
    private static final String FIND_MESSAGES_BY_CODE_CACHE_REGION = MessageImpl.class.getName()
            + ".query.FIND_MESSAGES_BY_CODE";
    
    private static final String FIND_MESSAGES_BY_LOCALE_CACHE_REGION = MessageImpl.class.getName()
            + ".query.FIND_MESSAGES_BY_LOCALE";
    
    private static final String FIND_MESSAGE_BY_CODE_AND_LOCALE_CACHE_REGION = MessageImpl.class.getName()
            + ".query.FIND_MESSAGE_BY_CODE_AND_LOCALE";
    
    private static final String FIND_MESSAGE_CODES_CACHE_REGION = MessageImpl.class.getName()
            + ".query.FIND_MESSAGE_CODES";
    
    private CriteriaQuery<MessageImpl> findMessageByCodeAndLocaleQuery;
    private CriteriaQuery<MessageImpl> findMessageByCodeQuery;
    private CriteriaQuery<MessageImpl> findMessageByLocaleQuery;
<<<<<<< HEAD
=======
    
    private CriteriaQuery<String> findCodes;
    
>>>>>>> b4190afb
    private ParameterExpression<String> codeParameter;
    private ParameterExpression<Locale> localeParameter;
    private EntityManager entityManager;

    @PersistenceContext(unitName = "uPortalPersistence")
    public final void setEntityManager(EntityManager entityManager) {
        this.entityManager = entityManager;
    }
    
    @Override
    protected EntityManager getEntityManager() {
        return this.entityManager;
    }
    
    @Override
    protected void buildCriteriaQueries(CriteriaBuilder criteriaBuilder) {
        this.codeParameter = criteriaBuilder.parameter(String.class, "code");
        this.localeParameter = criteriaBuilder.parameter(Locale.class, "locale");
        
        this.initFindMessageByCodeAndLocaleQuery(criteriaBuilder);
        this.initFindMessageByCodeQuery(criteriaBuilder);
        this.initFindMessageByLocaleQuery(criteriaBuilder);
        this.initFindCodes(criteriaBuilder);
    }
    
    protected void initFindMessageByCodeAndLocaleQuery(CriteriaBuilder cb) {
        final CriteriaQuery<MessageImpl> criteriaQuery = cb.createQuery(MessageImpl.class);
        final Root<MessageImpl> root = criteriaQuery.from(MessageImpl.class);
        criteriaQuery.select(root);
        criteriaQuery.where(cb.and(cb.equal(root.get(MessageImpl_.code), this.codeParameter),
                                   cb.equal(root.get(MessageImpl_.locale), this.localeParameter)));
        criteriaQuery.orderBy(cb.asc(root.get(MessageImpl_.code)), cb.asc(root.get(MessageImpl_.locale)));
        
        this.findMessageByCodeAndLocaleQuery = criteriaQuery;
    }
    
    protected void initFindMessageByCodeQuery(CriteriaBuilder criteriaBuilder) {
        final CriteriaQuery<MessageImpl> criteriaQuery = criteriaBuilder.createQuery(MessageImpl.class);
        final Root<MessageImpl> root = criteriaQuery.from(MessageImpl.class);
        criteriaQuery.select(root);
        criteriaQuery.where(criteriaBuilder.equal(root.get(MessageImpl_.code), this.codeParameter));
        criteriaQuery.orderBy(criteriaBuilder.asc(root.get(MessageImpl_.locale)));
        
        this.findMessageByCodeQuery = criteriaQuery;
    }
    
    protected void initFindMessageByLocaleQuery(CriteriaBuilder criteriaBuilder) {
        final CriteriaQuery<MessageImpl> criteriaQuery = criteriaBuilder.createQuery(MessageImpl.class);
        final Root<MessageImpl> root = criteriaQuery.from(MessageImpl.class);
        criteriaQuery.select(root);
        criteriaQuery.where(criteriaBuilder.equal(root.get(MessageImpl_.locale), this.localeParameter));
        criteriaQuery.orderBy(criteriaBuilder.asc(root.get(MessageImpl_.code)));
        
        this.findMessageByLocaleQuery = criteriaQuery;
    }
    
    protected void initFindCodes(CriteriaBuilder criteriaBuilder) {
        final CriteriaQuery<String> criteriaQuery = criteriaBuilder.createQuery(String.class);
        final Root<MessageImpl> root = criteriaQuery.from(MessageImpl.class);
        criteriaQuery.select(root.get(MessageImpl_.code));
        criteriaQuery.groupBy(root.get(MessageImpl_.code));
        this.findCodes = criteriaQuery;
    }
    
    @Override
    @Transactional
    public Message createMessage(String code, Locale locale, String value) {
        Validate.notNull(code, "code can not be null");
        
        final Message msg = new MessageImpl(code, locale, value);
        
        this.entityManager.persist(msg);
        
        return msg;
    }
    
    @Override
    @Transactional
    public Message updateMessage(Message message) {
        Validate.notNull(message, "message can not be null");
        
        this.entityManager.persist(message);
        
        return message;
    }
    
    @Override
    @Transactional
    public void deleteMessage(Message message) {
        Validate.notNull(message, "message can not be null");
        
        final Message msg;
        if (this.entityManager.contains(message)) {
            msg = message;
        } else {
            msg = this.entityManager.merge(message);
        }
        this.entityManager.remove(msg);
    }
    
    @Override
    public Message getMessage(String code, Locale locale) {
        final TypedQuery<MessageImpl> query = createQuery(findMessageByCodeAndLocaleQuery,
                                                      FIND_MESSAGE_BY_CODE_AND_LOCALE_CACHE_REGION);
        query.setParameter(this.codeParameter, code);
        query.setParameter(this.localeParameter, locale);
        query.setMaxResults(1);
        
        final List<MessageImpl> messages = query.getResultList();
        return DataAccessUtils.uniqueResult(messages);
    }
    
    @Override
    public Set<Message> getMessagesByLocale(Locale locale) {
        final TypedQuery<MessageImpl> query = createQuery(findMessageByLocaleQuery, FIND_MESSAGES_BY_LOCALE_CACHE_REGION);
        query.setParameter(localeParameter, locale);
        final List<MessageImpl> messages = query.getResultList();
        return new LinkedHashSet<Message>(messages);
    }
    
    @Override
    public Set<Message> getMessagesByCode(String code) {
        final TypedQuery<MessageImpl> query = createQuery(findMessageByCodeQuery, FIND_MESSAGES_BY_CODE_CACHE_REGION);
        query.setParameter(codeParameter, code);
        final List<MessageImpl> messages = query.getResultList();
        return new LinkedHashSet<Message>(messages);
    }
    
    @Override
    public Set<String> getCodes() {
        final TypedQuery<String> query = createQuery(findCodes, FIND_MESSAGE_CODES_CACHE_REGION);
        final List<String> codes = query.getResultList();
        return new LinkedHashSet<String>(codes);
    }
}<|MERGE_RESOLUTION|>--- conflicted
+++ resolved
@@ -57,12 +57,8 @@
     private CriteriaQuery<MessageImpl> findMessageByCodeAndLocaleQuery;
     private CriteriaQuery<MessageImpl> findMessageByCodeQuery;
     private CriteriaQuery<MessageImpl> findMessageByLocaleQuery;
-<<<<<<< HEAD
-=======
-    
     private CriteriaQuery<String> findCodes;
     
->>>>>>> b4190afb
     private ParameterExpression<String> codeParameter;
     private ParameterExpression<Locale> localeParameter;
     private EntityManager entityManager;
