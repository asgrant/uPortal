--- conflicted
+++ resolved
@@ -48,7 +48,6 @@
 (function ($, fluid) {
   
     /**
-<<<<<<< HEAD
      * Set up the edit container and append the edit field to the container.  If an edit container
      * is not provided, default markup is created.
      * 
@@ -68,10 +67,7 @@
     };
   
     /**
-     * Set up the textEditButton.  Append a background image with appropriate
-=======
      * Set up the textEditButton. Append a background image with appropriate
->>>>>>> 6a430bbb
      * descriptive text to the button.
      * 
      * @return {jQuery} The accessible button located after the display text
@@ -79,19 +75,11 @@
     fluid.inlineEdit.setupTextEditButton = function (that) {
         var opts = that.options;
         var textEditButton = that.locate("textEditButton");
-<<<<<<< HEAD
-      
+
         if (textEditButton.length === 0) {
             var markup = $("<span class='flc-inlineEdit-textEditButton'></span>");
             markup.addClass(opts.styles.textEditButton);       
           
-=======
-    
-        if (textEditButton.length === 0) {
-            var markup = $("<span class='flc-inlineEdit-textEditButton'></span>");
-            markup.addClass(opts.styles.textEditButton);            
-        
->>>>>>> 6a430bbb
             /**
              * Set text for the button and listen
              * for modelChanged to keep it updated
@@ -100,15 +88,9 @@
             that.events.modelChanged.addListener(function () {
                 fluid.inlineEdit.updateTextEditButton(markup, that.model.value || opts.defaultViewText, opts.strings.textEditButton);
             });        
-<<<<<<< HEAD
           
             that.locate("text").after(markup);
-          
-=======
-        
-            that.locate("text").after(markup);
-        
->>>>>>> 6a430bbb
+
             // Refresh the textEditButton with the newly appended options
             textEditButton = that.locate("textEditButton");
         } 
