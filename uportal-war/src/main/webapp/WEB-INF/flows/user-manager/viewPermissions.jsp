--- conflicted
+++ resolved
@@ -71,6 +71,10 @@
 #${n}permissionBrowser .dataTables-left {
     float:left;
 }
+#${n}permissionBrowser .row {
+    margin-left:0px;
+    margin-right:0px;
+}
 
 #${n}permissionBrowser .column-filter-widget {
     vertical-align: top;
@@ -89,10 +93,6 @@
 }
 #${n}permissionBrowser .datatable-search-view {
     text-align:right;
-}
-#${n}permissionBrowser .row {
-    margin-left:0px;
-    margin-right:0px;
 }
 </style>
 
@@ -303,12 +303,9 @@
 
     initializeTable('principal');
     initializeTable('target');
-<<<<<<< HEAD
     $("#${n}assignmentTabs").tabs({ active: 0 });
-=======
     // Adding formatting to sDom
     $("div.toolbar-br").html('<BR>');
     $("div.toolbar-filter").html('<B><spring:message code="filters" htmlEscape="false" javaScriptEscape="true"/></B>:');
->>>>>>> 7a3a2f07
 });
 </script>
