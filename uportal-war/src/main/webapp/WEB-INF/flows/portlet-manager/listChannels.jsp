--- conflicted
+++ resolved
@@ -17,30 +17,30 @@
     specific language governing permissions and limitations
     under the License.
 
-    --%>
-
-    <%@ include file="/WEB-INF/jsp/include.jsp" %>
-
-    <!-- START: VALUES BEING PASSED FROM BACKEND -->
-    <portlet:actionURL var="queryUrl">
-    <portlet:param name="execution" value="${flowExecutionKey}" />
+--%>
+
+<%@ include file="/WEB-INF/jsp/include.jsp" %>
+
+<!-- START: VALUES BEING PASSED FROM BACKEND -->
+<portlet:actionURL var="queryUrl">
+  <portlet:param name="execution" value="${flowExecutionKey}" />
 </portlet:actionURL>
 
 <c:set var="n"><portlet:namespace/></c:set>
 
 <portlet:actionURL var="newPortletUrl" >
-    <portlet:param name="execution" value="${flowExecutionKey}" />
-    <portlet:param name="_eventId" value="createPortlet"/>
+  <portlet:param name="execution" value="${flowExecutionKey}" />
+  <portlet:param name="_eventId" value="createPortlet"/>
 </portlet:actionURL>
 <portlet:actionURL var="editPortletUrl" escapeXml="false">
-    <portlet:param name="execution" value="${flowExecutionKey}" />
-    <portlet:param name="_eventId" value="editPortlet"/>
-    <portlet:param name="portletId" value="PORTLETID"/>
+  <portlet:param name="execution" value="${flowExecutionKey}" />
+  <portlet:param name="_eventId" value="editPortlet"/>
+  <portlet:param name="portletId" value="PORTLETID"/>
 </portlet:actionURL>
 <portlet:actionURL var="removePortletUrl" escapeXml="false">
-    <portlet:param name="execution" value="${flowExecutionKey}" />
-    <portlet:param name="_eventId" value="removePortlet"/>
-    <portlet:param name="portletId" value="PORTLETID"/>
+  <portlet:param name="execution" value="${flowExecutionKey}" />
+  <portlet:param name="_eventId" value="removePortlet"/>
+  <portlet:param name="portletId" value="PORTLETID"/>
 </portlet:actionURL>
 <!-- END: VALUES BEING PASSED FROM BACKEND -->
 
@@ -56,82 +56,60 @@
 -->
 
 <style>
-    #${n}portletBrowser .dataTables_filter, #${n}portletBrowser .first.paginate_button, #${n}portletBrowser .last.paginate_button{
-        display: none;
-    }
-
-    #${n}portletBrowser .dataTables-inline, #${n}portletBrowser .column-filter-widgets {
-        display: inline-block;
-    }
-
-    #${n}portletBrowser .dataTables_wrapper {
-        width: 100%;
-    }
-
-    #${n}portletBrowser .pagination {
-        margin: 0;
-    }
-
-    #${n}portletBrowser .dataTables_info, #${n}portletBrowser .dataTables_length {
-        margin-top: 7px;
-    }
-
-    #${n}portletBrowser .dataTables_paginate .paginate_button {
-        margin: 2px;
-        color: #428bca;
-        cursor: pointer;
-        *cursor: hand;
-    }
-    #${n}portletBrowser .dataTables_paginate .paginate_active {
-        margin: 2px;
-        color: #000;
-    }
-
-    #${n}portletBrowser .dataTables_paginate .paginate_active:hover {
-        text-decoration: line-through;
-    }
-
-    #${n}portletBrowser table tr td a {
-        color: #428bca;
-    }
-
-    #${n}portletBrowser .dataTables-left {
-        float: left;
-    }
-
-    #${n}portletBrowser .dataTables-right {
-        float: right;
-    }
-
-    #${n}portletBrowser .column-filter-widget {
-        display: inline;
-        margin-right: 10px;
-    }
-
-    #${n}portletBrowser .column-filter-widget select {
-        width: 150px;
-    }
-
-    #${n}portletBrowser .filter-term {
-        display: block;
-        text-align: bottom;
-    }
-
-    #${n}portletBrowser .dataTables_length label {
-        font-weight: normal;
-    }
-    #${n}portletBrowser .datatable-search-view {
-        text-align: right;
-    }
+#${n}portletBrowser .dataTables_filter, #${n}portletBrowser .first.paginate_button, #${n}portletBrowser .last.paginate_button{
+    display: none;
+}
+#${n}portletBrowser .dataTables-inline, #${n}portletBrowser .column-filter-widgets {
+    display: inline-block;
+}
+#${n}portletBrowser .dataTables_wrapper {
+    width: 100%;
+}
+#${n}portletBrowser .dataTables_paginate .paginate_button {
+    margin: 2px;
+    color: #428BCA;
+    cursor: pointer;
+    *cursor: hand;
+}
+#${n}portletBrowser .dataTables_paginate .paginate_active {
+    margin: 2px;
+    color:#000;
+}
+
+#${n}portletBrowser .dataTables_paginate .paginate_active:hover {
+    text-decoration: line-through;
+}
+
+#${n}portletBrowser table tr td a {
+    color: #428BCA;
+}
+
+#${n}portletBrowser .dataTables-left {
+    float:left;
+}
+
+#${n}portletBrowser .column-filter-widget {
+    vertical-align: top;
+    display: inline-block;
+    overflow: hidden;
+    margin-right: 5px;
+}
+
+#${n}portletBrowser .filter-term {
+    display: block;
+    text-align:bottom;
+}
+
+#${n}portletBrowser .dataTables_length label {
+    font-weight: normal;
+}
+#${n}portletBrowser .datatable-search-view {
+    text-align:right;
+}
 </style>
 
 <!-- Portlet -->
 <div id="${n}portletBrowser" class="fl-widget portlet ptl-mgr view-home" role="section">
-<<<<<<< HEAD
-<<<<<<< Updated upstream
-
-=======
->>>>>>> 984e0190
   <c:if test="${not empty statusMsgCode}">
     <div class="alert alert-success alert-dismissable">
       <button type="button" class="close" data-dismiss="alert" aria-hidden="true">&times;</button>
@@ -156,54 +134,7 @@
           <input type="text" class="portlet-search-input form-control"/>
         </form>
       </div>
-=======
-    <c:if test="${not empty statusMsgCode}">
-        <div class="alert alert-success alert-dismissable">
-            <button type="button" class="close" data-dismiss="alert" aria-hidden="true">&times;</button>
-            <spring:message code="${statusMsgCode}" arguments="${portlet.name}" htmlEscape="true"/>
-            <c:if test="${not empty layoutURL}">
-                <spring:message code="add.portlet.to.layout" arguments="${layoutURL}" htmlEscape="false"/>
-            </c:if>
-        </div>
-    </c:if>
-    <!-- Portlet Titlebar -->
-    <div class="fl-widget-titlebar titlebar portlet-titlebar" role="sectionhead">
-        <h2 class="title" role="heading"><spring:message code="portlet.registry"/></h2>
-        <div class="fl-col-flex2 toolbar" role="toolbar">
-            <div class="fl-col">
-                <ul class="btn-group">
-                    <li class="btn"><a class="btn btn-primary button" href="${ newPortletUrl }" title="<spring:message code="register.new.portlet"/>"><span><spring:message code="register.new.portlet"/></span>&nbsp;&nbsp;<i class="fa fa-plus-circle"></i></a></li>
-                </ul>
-            </div>
-            <div class="fl-col fl-text-align-right datatable-search-view">
-                <form class="portlet-search-form form-inline" style="display:inline">
-                    <label><spring:message code="search"/></label>
-                    <input type="text" class="portlet-search-input form-control"/>
-                </form>
-            </div>
-        </div>
-        <div style="clear:both"></div>
->>>>>>> Stashed changes
     </div>
-<<<<<<< HEAD
-    <!-- Portlet Content -->
-    <div class="fl-widget-content content portlet-content" role="main">
-        <div>
-            <table id="${n}portletsList" class="portlet-table table table-bordered table-hover" style="width:100%;">
-                <thead>
-                    <tr>
-                        <th><spring:message code="name"/></th>
-                        <th><spring:message code="type"/></th>
-                        <th><spring:message code="state"/></th>
-                        <th><spring:message code="edit"/></th>
-                        <th><spring:message code="delete"/></th>
-                        <th><spring:message code="category"/></th>
-                    </tr>
-                </thead>
-            </table>
-        </div>
-    </div> <!-- end: portlet-body -->
-=======
     <div style="clear:both"></div>
   </div>
 
@@ -225,7 +156,6 @@
       </div>
   </div> <!-- end: portlet-body -->
 
->>>>>>> 984e0190
 </div> <!-- end: portlet -->
 
 <script type="text/javascript">
@@ -299,39 +229,39 @@
                     bVisible: false,
                     asSorting: [ "desc", "asc" ]
                 }  // Categories - hidden 
-                ],
-                fnInitComplete: function (oSettings) {
-                    portletList_configuration.main.table.fnDraw();
-                },
-                fnServerData: function (sUrl, aoData, fnCallback, oSettings) {
-                    oSettings.jqXHR = $.ajax({
-                        url: sUrl,
-                        data: aoData,
-                        dataType: "json",
-                        cache: false,
-                        type: oSettings.sServerMethod,
-                        success: function (json) {
-                            if (json.sError) {
-                                oSettings.oApi._fnLog(oSettings, 0, json.sError);
-                            }
-
-                            $(oSettings.oInstance).trigger('xhr', [oSettings, json]);
-                            fnCallback(json);
-                        },
-                        error: function (xhr, error, thrown) {
-                            lib.handleError(xhr, error, thrown);
+            ],
+            fnInitComplete: function (oSettings) {
+                portletList_configuration.main.table.fnDraw();
+            },
+            fnServerData: function (sUrl, aoData, fnCallback, oSettings) {
+                oSettings.jqXHR = $.ajax({
+                    url: sUrl,
+                    data: aoData,
+                    dataType: "json",
+                    cache: false,
+                    type: oSettings.sServerMethod,
+                    success: function (json) {
+                        if (json.sError) {
+                            oSettings.oApi._fnLog(oSettings, 0, json.sError);
                         }
-                    });
-                },
-                fnInfoCallback: function( oSettings, iStart, iEnd, iMax, iTotal, sPre ) {
-                    var infoMessage = '<spring:message code="datatables.info.message" htmlEscape="false" javaScriptEscape="true"/>';
-                    var iCurrentPage = Math.ceil(oSettings._iDisplayStart / oSettings._iDisplayLength) + 1;
-                    infoMessage = infoMessage.replace(/_START_/g, iStart).
-                    replace(/_END_/g, iEnd).
-                    replace(/_TOTAL_/g, iTotal).
-                    replace(/_CURRENT_PAGE_/g, iCurrentPage);
-                    return infoMessage;
-                },
+
+                        $(oSettings.oInstance).trigger('xhr', [oSettings, json]);
+                        fnCallback(json);
+                    },
+                    error: function (xhr, error, thrown) {
+                        lib.handleError(xhr, error, thrown);
+                    }
+                });
+            },
+            fnInfoCallback: function( oSettings, iStart, iEnd, iMax, iTotal, sPre ) {
+                var infoMessage = '<spring:message code="datatables.info.message" htmlEscape="false" javaScriptEscape="true"/>';
+                var iCurrentPage = Math.ceil(oSettings._iDisplayStart / oSettings._iDisplayLength) + 1;
+                infoMessage = infoMessage.replace(/_START_/g, iStart).
+                                      replace(/_END_/g, iEnd).
+                                      replace(/_TOTAL_/g, iTotal).
+                                      replace(/_CURRENT_PAGE_/g, iCurrentPage);
+                return infoMessage;
+            },
             // Add links to the proper columns after we get the data
             fnRowCallback: function (nRow, aData, iDisplayIndex, iDisplayIndexFull) {
                 // Create edit and delete links
@@ -344,14 +274,14 @@
             oColumnFilterWidgets: {
                 sSeparator: ',', // Used for multivalue column Categories
                 aiExclude: [portletList_configuration.column.name,
-                portletList_configuration.column.type,
-                portletList_configuration.column.placeHolderForEditLink,
-                portletList_configuration.column.placeHolderForDeleteLink]
+                                portletList_configuration.column.type,
+                                portletList_configuration.column.placeHolderForEditLink,
+                                portletList_configuration.column.placeHolderForDeleteLink]
             }
         });
-};
-
-initializeTable();
+    };
+
+    initializeTable();
 
     // Hide the out of the box search and populate it with our text box
     $('#${n}portletBrowser .portlet-search-input').keyup(function(){
