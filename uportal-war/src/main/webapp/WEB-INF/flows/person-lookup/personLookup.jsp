--- conflicted
+++ resolved
@@ -1,259 +1,256 @@
-<%--
-
-    Licensed to Jasig under one or more contributor license
-    agreements. See the NOTICE file distributed with this work
-    for additional information regarding copyright ownership.
-    Jasig licenses this file to you under the Apache License,
-    Version 2.0 (the "License"); you may not use this file
-    except in compliance with the License. You may obtain a
-    copy of the License at:
-
-    http://www.apache.org/licenses/LICENSE-2.0
-
-    Unless required by applicable law or agreed to in writing,
-    software distributed under the License is distributed on
-    an "AS IS" BASIS, WITHOUT WARRANTIES OR CONDITIONS OF ANY
-    KIND, either express or implied. See the License for the
-    specific language governing permissions and limitations
-    under the License.
-
---%>
-
-<%@ include file="/WEB-INF/jsp/include.jsp"%>
-
-<portlet:actionURL var="selectPersonUrl" escapeXml="false">
-    <portlet:param name="execution" value="${flowExecutionKey}" />
-    <portlet:param name="_eventId" value="select"/>
-    <portlet:param name="username" value="USERNAME"/>
-</portlet:actionURL>
-
-<portlet:renderURL var="cancelUrl">
-    <portlet:param name="execution" value="${flowExecutionKey}"/>
-    <portlet:param name="_eventId" value="cancel"/>
-</portlet:renderURL>
-
-<c:set var="n"><portlet:namespace/></c:set>
-
-<style>
-#${n}personBrowser .dataTables_filter, #${n}personBrowser .first.paginate_button, #${n}personBrowser .last.paginate_button{
-    display: none;
-}
-#${n}personBrowser .dataTables-inline, #${n}personBrowser .column-filter-widgets {
-    display: inline-block;
-}
-#${n}personBrowser .dataTables_wrapper {
-    width: 100%;
-}
-#${n}personBrowser .dataTables_paginate .paginate_button {
-    margin: 2px;
-    cursor: pointer;
-    *cursor: hand;
-}
-#${n}personBrowser .dataTables_paginate .paginate_active {
-    margin: 2px;
-    color:#000;
-}
-
-#${n}personBrowser .dataTables-left {
-    float:left;
-}
-<<<<<<< HEAD
-=======
-
-#${n}personBrowser .column-filter-widget {
-    vertical-align: top;
-    display: inline-block;
-    overflow: hidden;
-    margin-right: 5px;
-}
-
-#${n}personBrowser .filter-term {
-    display: block;
-    text-align:bottom;
-}
-
-#${n}personBrowser .dataTables_length label {
-    font-weight: normal;
-}
-#${n}personBrowser .datatable-search-view {
-    text-align:right;
-}
->>>>>>> 7a3a2f07
-</style>
-
-<!-- Portlet -->
-<div id="${n}personBrowser" class="fl-widget portlet prs-lkp view-lookup" role="section">
-
-    <!-- Portlet Titlebar -->
-    <div class="fl-widget-titlebar titlebar portlet-titlebar" role="sectionhead">
-        <h2 class="title" role="heading"><spring:message code="search.for.users" /></h2>
-    </div>
-    
-    <!-- Portlet Content -->
-    <div class="fl-widget-content content portlet-content" role="main">
-
-        <div class="portlet-content">
-            <form id="${n}searchForm" action="javascript:;">
-                <select id="${n}queryAttribute" name="queryAttribute">
-                        <option value=""><spring:message code="default.directory.attributes"/></option>
-                    <c:forEach var="queryAttribute" items="${queryAttributes}">
-                        <option value="${ queryAttribute }">
-                            <spring:message code="attribute.displayName.${queryAttribute}" text="${queryAttribute}"/>
-                        </option>
-                    </c:forEach>
-                </select>
-                <input id="${n}queryValue" type="text" name="queryValue"/>
-                
-                <!-- Buttons -->
-                <div class="buttons">
-                    <spring:message var="searchButtonText" code="search" />
-                    <input class="button primary btn" type="submit" value="${searchButtonText}" />
-
-                    <a class="button btn" href="${ cancelUrl }">
-                        <spring:message code="cancel" />
-                    </a>
-                </div>
-                
-            </form>
-        
-        <div id="${n}searchResults" class="portlet-section" style="display:none" role="region">
-            <div class="titlebar">
-                <h3 role="heading" class="title">Search Results</h3>
-            </div>
-                <table id="${n}resultsTable" class="portlet-table table table-bordered table-hover" style="width:100%;">
-                    <thead>
-                        <tr>
-                            <th><spring:message code="name"/></th>
-                            <th><spring:message code="username"/></th>
-                        </tr>
-                    </thead>
-                </table>
-        </div>
-
-    </div>
-</div>
-
-<script type="text/javascript">
-up.jQuery(function() {
-    var $ = up.jQuery;
-
-    var attrs = ${up:json(queryAttributes)};
-    var personList_configuration = {
-        column: {
-            name: 0,
-            username: 1
-        },
-        main: {
-            table : null,
-            pageSize: 10
-        }
-    };
-    // Url generating helper functions
-    var getSelectPersonAnchorTag = function(displayName, userName) {
-        var url = '${selectPersonUrl}'.replace("USERNAME", userName);
-        return '<a href="' + url + '">' + displayName + '</a>';
-    };
-    var showSearchResults = function (queryData) {
-        personList_configuration.main.table = $("#${n}resultsTable").dataTable({
-            iDisplayLength: personList_configuration.main.pageSize,
-            aLengthMenu: [5, 10, 20, 50],
-            bServerSide: false,
-            sAjaxSource: '<c:url value="/api/people.json"/>',
-            sAjaxDataProp: "people",
-            bDeferRender: false,
-            bProcessing: true,
-            bAutoWidth:false,
-            sPaginationType: 'full_numbers',
-            oLanguage: {
-                sLengthMenu: '<spring:message code="datatables.length-menu.message" htmlEscape="false" javaScriptEscape="true"/>',
-                oPaginate: {
-                    sPrevious: '<spring:message code="datatables.paginate.previous" htmlEscape="false" javaScriptEscape="true"/>',
-                    sNext: '<spring:message code="datatables.paginate.next" htmlEscape="false" javaScriptEscape="true"/>'
-                }
-            },
-            aoColumns: [
-                { mData: 'attributes.displayName', sType: 'string', sWidth: '50%' },  // Name
-                { mData: 'attributes.username', sType: 'string', sWidth: '50%' }  // User Name 
-            ],
-            fnInitComplete: function (oSettings) {
-                personList_configuration.main.table.fnDraw();
-            },
-            fnServerData: function (sUrl, aoData, fnCallback, oSettings) {
-                oSettings.jqXHR = $.ajax({
-                    url: sUrl,
-                    data: queryData,
-                    dataType: "json",
-                    cache: false,
-                    type: oSettings.sServerMethod,
-                    success: function (json) {
-                        if (json.sError) {
-                            oSettings.oApi._fnLog(oSettings, 0, json.sError);
-                        }
-
-                        $(oSettings.oInstance).trigger('xhr', [oSettings, json]);
-                        fnCallback(json);
-                    },
-                    error: function (xhr, error, thrown) {
-                        lib.handleError(xhr, error, thrown);
-                    }
-                });
-            },
-            fnInfoCallback: function( oSettings, iStart, iEnd, iMax, iTotal, sPre ) {
-                var infoMessage = '<spring:message code="datatables.info.message" htmlEscape="false" javaScriptEscape="true"/>';
-                var iCurrentPage = Math.ceil(oSettings._iDisplayStart / oSettings._iDisplayLength) + 1;
-                infoMessage = infoMessage.replace(/_START_/g, iStart).
-                                      replace(/_END_/g, iEnd).
-                                      replace(/_TOTAL_/g, iTotal).
-                                      replace(/_CURRENT_PAGE_/g, iCurrentPage);
-                return infoMessage;
-            },
-            // Add links to the proper columns after we get the data
-            fnRowCallback: function (nRow, aData, iDisplayIndex, iDisplayIndexFull) {
-                // Create links to user
-                $('td:eq(0)', nRow).html( getSelectPersonAnchorTag(aData.attributes.displayName, aData.attributes.username) );
-                $('td:eq(1)', nRow).html( getSelectPersonAnchorTag(aData.attributes.username, aData.attributes.username) );
-            },
-            // Setting the top and bottom controls
-            sDom: 'r<"row alert alert-info view-filter"<"toolbar-filter"><W><"toolbar-br"><"dataTables-inline dataTables-left"p><"dataTables-inline dataTables-left"i><"dataTables-inline dataTables-left"l>><"row"<"span12"t>>>'
-        });
-        $("#${n}searchResults").show();
-        // Adding formatting to sDom
-        $("div.toolbar-br").html('<BR>');
-        $("div.toolbar-filter").html('<B><spring:message code="filters" htmlEscape="false" javaScriptEscape="true"/></B>:');
-    };
-
-    $(document).ready(function(){
-        $("#${n}searchForm").submit(function() {
-            var queryData = { searchTerms: [] };
-            var searchTerm = $("#${n}queryValue").val();
-            var queryTerm = $("#${n}queryAttribute").val();
-
-            // if no search term present do not submit form
-            if (searchTerm.length == 0) {
-                $("#${n}searchResults").hide();
-                return false;
-            }
-
-            if (!queryTerm) {
-                $(attrs).each(function (idx, attr) {
-                    queryData.searchTerms.push(attr);
-                    queryData[attr] = searchTerm;
-                });
-            } else {
-                queryData.searchTerms.push(queryTerm);
-                queryData[queryTerm] = searchTerm;
-            }
-            // To allow the datatable to be repopulated to search multiple times
-            // clear and destroy the original
-            if (personList_configuration.main.table != undefined && typeof personList_configuration.main.table.fnClearTable !== 'undefined') {
-                $("#${n}searchResults").hide();
-                personList_configuration.main.table.fnClearTable();
-                personList_configuration.main.table.fnDestroy();
-            }
-            showSearchResults(queryData);
-            return false;
-        }); 
-    });
-});
-</script>
-</div>
+<%--
+
+    Licensed to Jasig under one or more contributor license
+    agreements. See the NOTICE file distributed with this work
+    for additional information regarding copyright ownership.
+    Jasig licenses this file to you under the Apache License,
+    Version 2.0 (the "License"); you may not use this file
+    except in compliance with the License. You may obtain a
+    copy of the License at:
+
+    http://www.apache.org/licenses/LICENSE-2.0
+
+    Unless required by applicable law or agreed to in writing,
+    software distributed under the License is distributed on
+    an "AS IS" BASIS, WITHOUT WARRANTIES OR CONDITIONS OF ANY
+    KIND, either express or implied. See the License for the
+    specific language governing permissions and limitations
+    under the License.
+
+--%>
+
+<%@ include file="/WEB-INF/jsp/include.jsp"%>
+
+<portlet:actionURL var="selectPersonUrl" escapeXml="false">
+    <portlet:param name="execution" value="${flowExecutionKey}" />
+    <portlet:param name="_eventId" value="select"/>
+    <portlet:param name="username" value="USERNAME"/>
+</portlet:actionURL>
+
+<portlet:renderURL var="cancelUrl">
+    <portlet:param name="execution" value="${flowExecutionKey}"/>
+    <portlet:param name="_eventId" value="cancel"/>
+</portlet:renderURL>
+
+<c:set var="n"><portlet:namespace/></c:set>
+
+<style>
+#${n}personBrowser .dataTables_filter, #${n}personBrowser .first.paginate_button, #${n}personBrowser .last.paginate_button{
+    display: none;
+}
+#${n}personBrowser .dataTables-inline, #${n}personBrowser .column-filter-widgets {
+    display: inline-block;
+}
+#${n}personBrowser .dataTables_wrapper {
+    width: 100%;
+}
+#${n}personBrowser .dataTables_paginate .paginate_button {
+    margin: 2px;
+    cursor: pointer;
+    *cursor: hand;
+}
+#${n}personBrowser .dataTables_paginate .paginate_active {
+    margin: 2px;
+    color:#000;
+}
+
+#${n}personBrowser .dataTables-left {
+    float:left;
+}
+
+#${n}personBrowser .column-filter-widget {
+    vertical-align: top;
+    display: inline-block;
+    overflow: hidden;
+    margin-right: 5px;
+}
+
+#${n}personBrowser .filter-term {
+    display: block;
+    text-align:bottom;
+}
+
+#${n}personBrowser .dataTables_length label {
+    font-weight: normal;
+}
+#${n}personBrowser .datatable-search-view {
+    text-align:right;
+}
+</style>
+
+<!-- Portlet -->
+<div id="${n}personBrowser" class="fl-widget portlet prs-lkp view-lookup" role="section">
+
+    <!-- Portlet Titlebar -->
+    <div class="fl-widget-titlebar titlebar portlet-titlebar" role="sectionhead">
+        <h2 class="title" role="heading"><spring:message code="search.for.users" /></h2>
+    </div>
+    
+    <!-- Portlet Content -->
+    <div class="fl-widget-content content portlet-content" role="main">
+
+        <div class="portlet-content">
+            <form id="${n}searchForm" action="javascript:;">
+                <select id="${n}queryAttribute" name="queryAttribute">
+                        <option value=""><spring:message code="default.directory.attributes"/></option>
+                    <c:forEach var="queryAttribute" items="${queryAttributes}">
+                        <option value="${ queryAttribute }">
+                            <spring:message code="attribute.displayName.${queryAttribute}" text="${queryAttribute}"/>
+                        </option>
+                    </c:forEach>
+                </select>
+                <input id="${n}queryValue" type="text" name="queryValue"/>
+                
+                <!-- Buttons -->
+                <div class="buttons">
+                    <spring:message var="searchButtonText" code="search" />
+                    <input class="button primary btn" type="submit" value="${searchButtonText}" />
+
+                    <a class="button btn" href="${ cancelUrl }">
+                        <spring:message code="cancel" />
+                    </a>
+                </div>
+                
+            </form>
+        
+        <div id="${n}searchResults" class="portlet-section" style="display:none" role="region">
+            <div class="titlebar">
+                <h3 role="heading" class="title">Search Results</h3>
+            </div>
+                <table id="${n}resultsTable" class="portlet-table table table-bordered table-hover" style="width:100%;">
+                    <thead>
+                        <tr>
+                            <th><spring:message code="name"/></th>
+                            <th><spring:message code="username"/></th>
+                        </tr>
+                    </thead>
+                </table>
+        </div>
+
+    </div>
+</div>
+
+<script type="text/javascript">
+up.jQuery(function() {
+    var $ = up.jQuery;
+
+    var attrs = ${up:json(queryAttributes)};
+    var personList_configuration = {
+        column: {
+            name: 0,
+            username: 1
+        },
+        main: {
+            table : null,
+            pageSize: 10
+        }
+    };
+    // Url generating helper functions
+    var getSelectPersonAnchorTag = function(displayName, userName) {
+        var url = '${selectPersonUrl}'.replace("USERNAME", userName);
+        return '<a href="' + url + '">' + displayName + '</a>';
+    };
+    var showSearchResults = function (queryData) {
+        personList_configuration.main.table = $("#${n}resultsTable").dataTable({
+            iDisplayLength: personList_configuration.main.pageSize,
+            aLengthMenu: [5, 10, 20, 50],
+            bServerSide: false,
+            sAjaxSource: '<c:url value="/api/people.json"/>',
+            sAjaxDataProp: "people",
+            bDeferRender: false,
+            bProcessing: true,
+            bAutoWidth:false,
+            sPaginationType: 'full_numbers',
+            oLanguage: {
+                sLengthMenu: '<spring:message code="datatables.length-menu.message" htmlEscape="false" javaScriptEscape="true"/>',
+                oPaginate: {
+                    sPrevious: '<spring:message code="datatables.paginate.previous" htmlEscape="false" javaScriptEscape="true"/>',
+                    sNext: '<spring:message code="datatables.paginate.next" htmlEscape="false" javaScriptEscape="true"/>'
+                }
+            },
+            aoColumns: [
+                { mData: 'attributes.displayName', sType: 'string', sWidth: '50%' },  // Name
+                { mData: 'attributes.username', sType: 'string', sWidth: '50%' }  // User Name 
+            ],
+            fnInitComplete: function (oSettings) {
+                personList_configuration.main.table.fnDraw();
+            },
+            fnServerData: function (sUrl, aoData, fnCallback, oSettings) {
+                oSettings.jqXHR = $.ajax({
+                    url: sUrl,
+                    data: queryData,
+                    dataType: "json",
+                    cache: false,
+                    type: oSettings.sServerMethod,
+                    success: function (json) {
+                        if (json.sError) {
+                            oSettings.oApi._fnLog(oSettings, 0, json.sError);
+                        }
+
+                        $(oSettings.oInstance).trigger('xhr', [oSettings, json]);
+                        fnCallback(json);
+                    },
+                    error: function (xhr, error, thrown) {
+                        lib.handleError(xhr, error, thrown);
+                    }
+                });
+            },
+            fnInfoCallback: function( oSettings, iStart, iEnd, iMax, iTotal, sPre ) {
+                var infoMessage = '<spring:message code="datatables.info.message" htmlEscape="false" javaScriptEscape="true"/>';
+                var iCurrentPage = Math.ceil(oSettings._iDisplayStart / oSettings._iDisplayLength) + 1;
+                infoMessage = infoMessage.replace(/_START_/g, iStart).
+                                      replace(/_END_/g, iEnd).
+                                      replace(/_TOTAL_/g, iTotal).
+                                      replace(/_CURRENT_PAGE_/g, iCurrentPage);
+                return infoMessage;
+            },
+            // Add links to the proper columns after we get the data
+            fnRowCallback: function (nRow, aData, iDisplayIndex, iDisplayIndexFull) {
+                // Create links to user
+                $('td:eq(0)', nRow).html( getSelectPersonAnchorTag(aData.attributes.displayName, aData.attributes.username) );
+                $('td:eq(1)', nRow).html( getSelectPersonAnchorTag(aData.attributes.username, aData.attributes.username) );
+            },
+            // Setting the top and bottom controls
+            sDom: 'r<"row alert alert-info view-filter"<"toolbar-filter"><W><"toolbar-br"><"dataTables-inline dataTables-left"p><"dataTables-inline dataTables-left"i><"dataTables-inline dataTables-left"l>><"row"<"span12"t>>>'
+        });
+        $("#${n}searchResults").show();
+        // Adding formatting to sDom
+        $("div.toolbar-br").html('<BR>');
+        $("div.toolbar-filter").html('<B><spring:message code="filters" htmlEscape="false" javaScriptEscape="true"/></B>:');
+    };
+
+    $(document).ready(function(){
+        $("#${n}searchForm").submit(function() {
+            var queryData = { searchTerms: [] };
+            var searchTerm = $("#${n}queryValue").val();
+            var queryTerm = $("#${n}queryAttribute").val();
+
+            // if no search term present do not submit form
+            if (searchTerm.length == 0) {
+                $("#${n}searchResults").hide();
+                return false;
+            }
+
+            if (!queryTerm) {
+                $(attrs).each(function (idx, attr) {
+                    queryData.searchTerms.push(attr);
+                    queryData[attr] = searchTerm;
+                });
+            } else {
+                queryData.searchTerms.push(queryTerm);
+                queryData[queryTerm] = searchTerm;
+            }
+            // To allow the datatable to be repopulated to search multiple times
+            // clear and destroy the original
+            if (personList_configuration.main.table != undefined && typeof personList_configuration.main.table.fnClearTable !== 'undefined') {
+                $("#${n}searchResults").hide();
+                personList_configuration.main.table.fnClearTable();
+                personList_configuration.main.table.fnDestroy();
+            }
+            showSearchResults(queryData);
+            return false;
+        }); 
+    });
+});
+</script>
+</div>