--- conflicted
+++ resolved
@@ -110,38 +110,22 @@
       		<xsl:for-each select="folder[@ID = $activeTabID and @type='regular' and @hidden='false']/descendant::channel">
         		<channel-header ID="{@ID}"/>
       		</xsl:for-each>
-<<<<<<< HEAD
       		<xsl:for-each select="child::folder[attribute::type='footer']/descendant::channel">
         		<channel-header ID="{@ID}"/>
       		</xsl:for-each>
       		<!-- END display channel-headers for each channel visible on the page -->  
-=======
-		<xsl:for-each select="child::folder[attribute::type='footer']/descendant::channel">
-			<channel-header ID="{@ID}"/>
-		</xsl:for-each>
-
-	    <xsl:for-each select="child::folder[@type='header']">
-		    <xsl:copy-of select=".//channel"/>
-		</xsl:for-each>
-		<!-- END display channel-headers for each channel visible on the page -->
->>>>>>> 2009df76
         </xsl:when>
         <xsl:otherwise>
 		<!-- display only focused channel-header -->
 		<channel-header ID="{$userLayoutRoot}"/>
         </xsl:otherwise>
       </xsl:choose>
-<<<<<<< HEAD
       
       <!-- Allows header portlets to appear in the output, even in focused mode -->
       <xsl:for-each select="child::folder[@type='header']">
         <xsl:copy-of select=".//channel"/>
       </xsl:for-each> 
       
-=======
-
-
->>>>>>> 2009df76
     </header>
 
     <xsl:call-template name="tabList"/>
