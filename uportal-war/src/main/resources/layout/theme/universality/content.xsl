<?xml version="1.0" encoding="utf-8"?>
<!--

    Licensed to Jasig under one or more contributor license
    agreements. See the NOTICE file distributed with this work
    for additional information regarding copyright ownership.
    Jasig licenses this file to you under the Apache License,
    Version 2.0 (the "License"); you may not use this file
    except in compliance with the License. You may obtain a
    copy of the License at:

    http://www.apache.org/licenses/LICENSE-2.0

    Unless required by applicable law or agreed to in writing,
    software distributed under the License is distributed on
    an "AS IS" BASIS, WITHOUT WARRANTIES OR CONDITIONS OF ANY
    KIND, either express or implied. See the License for the
    specific language governing permissions and limitations
    under the License.

-->

<!--
 | This file determines the presentation of portlet (and channel) containers.
 | Portlet content is rendered outside of the theme, handled entirely by the portlet itself.
 | The file is imported by the base stylesheet universality.xsl.
 | Parameters and templates from other XSL files may be referenced; refer to universality.xsl for the list of parameters and imported XSL files.
 | For more information on XSL, refer to [http://www.w3.org/Style/XSL/].
-->

<!-- ============================================= -->
<!-- ========== STYLESHEET DELCARATION =========== -->
<!-- ============================================= -->
<!-- 
 | RED
 | This statement defines this document as XSL and declares the Xalan extension
 | elements used for URL generation and permissions checks.
 |
 | If a change is made to this section it MUST be copied to all other XSL files
 | used by the theme
-->
<xsl:stylesheet 
    xmlns:xsi="http://www.w3.org/2001/XMLSchema-instance"
    xmlns:xsl="http://www.w3.org/1999/XSL/Transform" 
    xmlns:dlm="http://www.uportal.org/layout/dlm"
    xmlns:upAuth="http://xml.apache.org/xalan/java/org.jasig.portal.security.xslt.XalanAuthorizationHelper"
    xmlns:upGroup="http://xml.apache.org/xalan/java/org.jasig.portal.security.xslt.XalanGroupMembershipHelper"
    xmlns:upMsg="http://xml.apache.org/xalan/java/org.jasig.portal.security.xslt.XalanMessageHelper"
    xmlns:url="https://source.jasig.org/schemas/uportal/layout/portal-url"
    xsi:schemaLocation="
<<<<<<< HEAD
            https://source.jasig.org/schemas/uportal/layout/portal-url ../../../xsd/layout/portal-url-4.0.xsd"
    exclude-result-prefixes="url upAuth upGroup upMsg dlm xsi" 
=======
            https://source.jasig.org/schemas/uportal/layout/portal-url https://source.jasig.org/schemas/uportal/layout/portal-url-4.0.xsd"
    exclude-result-prefixes="url upAuth upGroup upMsg" 
>>>>>>> 2d86d424
    version="1.0">
      
  <!-- ========== TEMPLATE: PORTLET ========== -->
  <!-- ======================================= -->
  <!--
   | This template renders the portlet containers: chrome and controls.
  -->
  <xsl:template match="channel|blocked-channel">
    
    <xsl:variable name="PORTLET_LOCKED"> <!-- Test to determine if the portlet is locked in the layout. -->
      <xsl:choose> 
        <xsl:when test="@dlm:moveAllowed='false'">locked</xsl:when> 
        <xsl:otherwise>movable</xsl:otherwise> 
      </xsl:choose> 
    </xsl:variable>

    <xsl:variable name="DELETABLE">
      <xsl:choose>
        <xsl:when test="not(@dlm:deleteAllowed='false')">deletable</xsl:when>
        <xsl:otherwise></xsl:otherwise>
      </xsl:choose>
    </xsl:variable>
    
    <xsl:variable name="PORTLET_CHROME"> <!-- Test to determine if the portlet has been given the highlight flag. -->
      <xsl:choose>
        <xsl:when test="./parameter[@name='showChrome']/@value='false'">no-chrome</xsl:when>
        <xsl:otherwise></xsl:otherwise>
      </xsl:choose>
    </xsl:variable>
    
    <xsl:variable name="PORTLET_HIGHLIGHT"> <!-- Test to determine if the portlet has been given the highlight flag. -->
      <xsl:choose>
        <xsl:when test="./parameter[@name='highlight']/@value='true'">highlight</xsl:when>
        <xsl:otherwise></xsl:otherwise>
      </xsl:choose>
    </xsl:variable>
    
    <xsl:variable name="PORTLET_ALTERNATE"> <!-- Test to determine if the portlet has been given the alternate flag. -->
      <xsl:choose>
        <xsl:when test="./parameter[@name='alternate']/@value='true'">alternate</xsl:when>
        <xsl:otherwise></xsl:otherwise>
      </xsl:choose>
    </xsl:variable>
    
    <!-- Tests for optional portlet parameter removeFromLayout which can be used to not render a portlet in the layout.  The main use case for this function is to have a portlet be a quicklink and then remove it from otherwise rendering. -->
    <xsl:if test="not(./parameter[@name='removeFromLayout']/@value='true') and not(./parameter[@name='PORTLET.removeFromLayout']/@value='true')">
    
    <!-- ****** PORTLET CONTAINER ****** -->
    <chunk-point/> <!-- Performance Optimization, see ChunkPointPlaceholderEventSource -->
    <div id="portlet_{@ID}" class="fl-widget up-portlet-wrapper {@fname} {$PORTLET_LOCKED} {$DELETABLE} {$PORTLET_CHROME} {$PORTLET_ALTERNATE} {$PORTLET_HIGHLIGHT}"> <!-- Main portlet container.  The unique ID is needed for drag and drop.  The portlet fname is also written into the class attribute to allow for unique rendering of the portlet presentation. -->
          
        <!-- PORTLET CHROME CHOICE -->
        <xsl:choose>
          <!-- ***** REMOVE CHROME ***** -->
          <xsl:when test="parameter[@name = 'showChrome']/@value = 'false'">
              <!-- ****** START: PORTLET CONTENT ****** -->
              <div id="portletContent_{@ID}" class="up-portlet-content-wrapper"> <!-- Portlet content container. -->
                <div class="up-portlet-content-wrapper-inner">  <!-- Inner div for additional presentation/formatting options. -->
                  <xsl:call-template name="portlet-content"/>
                </div>
              </div>
          </xsl:when>
        
          <!-- ***** RENDER CHROME ***** -->
          <xsl:otherwise>
            <div class="up-portlet-wrapper-inner">
            <!-- ****** PORTLET TOP BLOCK ****** -->
            <xsl:call-template name="portlet.top.block"/> <!-- Calls a template of institution custom content from universality.xsl. -->
            <!-- ****** PORTLET TOP BLOCK ****** -->
            
            <!-- ****** PORTLET TITLE AND TOOLBAR ****** -->
            <div id="toolbar_{@ID}" class="fl-widget-titlebar up-portlet-titlebar"> <!-- Portlet toolbar. -->
              <xsl:if test="$USE_PORTLET_MINIMIZE_CONTENT='true'">
	              <xsl:if test="not(//focused)">
	            	<xsl:choose>
	            	  <xsl:when test="@windowState='minimized'"> <!-- Return from Minimized. -->
				        <xsl:variable name="portletReturnUrl">
				          <xsl:call-template name="portalUrl">
				            <xsl:with-param name="url">
				                <url:portal-url>
				                    <url:layoutId><xsl:value-of select="@ID"/></url:layoutId>
				                    <url:portlet-url state="NORMAL" copyCurrentRenderParameters="true" />
				                </url:portal-url>
				            </xsl:with-param>
				          </xsl:call-template>
				        </xsl:variable>
				        <a href="{$portletReturnUrl}" title="{upMsg:getMessage('return.to.dashboard.view', $USER_LANG)}" class="up-portlet-control show-content">
				        	<xsl:if test="$USE_PORTLET_CONTROL_ICONS='true'">
				          		<span class="icon"></span>
				          	</xsl:if>
				        	<span class="label"><xsl:value-of select="upMsg:getMessage('return.to.dashboard', $USER_LANG)"/></span>
				        </a>
				      </xsl:when>
				      <xsl:otherwise>
				      	<xsl:variable name="portletMinUrl">
				          <xsl:call-template name="portalUrl">
				            <xsl:with-param name="url">
				                <url:portal-url>
				                    <url:layoutId><xsl:value-of select="@ID"/></url:layoutId>
				                    <url:portlet-url state="MINIMIZED" copyCurrentRenderParameters="true" />
				                </url:portal-url>
				            </xsl:with-param>
				          </xsl:call-template>
				        </xsl:variable>
				        <a href="{$portletMinUrl}" title="{upMsg:getMessage('enter.minimized.mode.for.this.portlet', $USER_LANG)}" class="up-portlet-control hide-content">
				        	<xsl:if test="$USE_PORTLET_CONTROL_ICONS='true'">
				          		<span class="icon"></span>
				          	</xsl:if>
				          	<span class="label"><xsl:value-of select="upMsg:getMessage('minimize', $USER_LANG)"/></span>
				        </a>
				      </xsl:otherwise>
				    </xsl:choose>
				  </xsl:if>
			  </xsl:if>
              <h2> <!-- Portlet title. -->
                <xsl:variable name="portletMaxUrl">
                  <xsl:call-template name="portalUrl">
                    <xsl:with-param name="url">
                        <url:portal-url>
                            <url:layoutId><xsl:value-of select="@ID"/></url:layoutId>
                            <url:portlet-url state="MAXIMIZED" copyCurrentRenderParameters="true" />
                        </url:portal-url>
                    </xsl:with-param>
                  </xsl:call-template>
                </xsl:variable>
                <a name="{@ID}" id="{@ID}" href="{$portletMaxUrl}"> <!-- Reference anchor for page focus on refresh and link to focused view of channel. -->
                  {up-portlet-title(<xsl:value-of select="@ID" />)}
                </a>
              </h2>
              <xsl:call-template name="controls"/>
            </div>
            
            <!-- ****** PORTLET CONTENT ****** -->
            <div id="portletContent_{@ID}" class="fl-widget-content fl-fix up-portlet-content-wrapper"> <!-- Portlet content container. -->
              <div class="up-portlet-content-wrapper-inner">  <!-- Inner div for additional presentation/formatting options. -->
                <xsl:call-template name="portlet-content"/>
              </div>
            </div>
            
            <!-- ****** PORTLET BOTTOM BLOCK ****** -->
            <xsl:call-template name="portlet.bottom.block"/> <!-- Calls a template of institution custom content from universality.xsl. -->
            <!-- ****** PORTLET BOTTOM BLOCK ****** -->
            </div>
          </xsl:otherwise>
        </xsl:choose>

    </div>
    <chunk-point/> <!-- Performance Optimization, see ChunkPointPlaceholderEventSource -->
    </xsl:if>
  
  </xsl:template>
  <!-- ======================================= -->
  
  <!-- ========== TEMPLATE: PORLET CONTENT ========== -->
  <!-- ============================================== -->
  <!--
   | Renders the actual portlet content
  -->
  <xsl:template name="portlet-content">
    <xsl:choose>
        <xsl:when test="name() = 'blocked-channel'">
            <xsl:choose>
                <xsl:when test="parameter[@name='blockImpersonation']/@value = 'true'">
                    <div><p><em><xsl:value-of select="upMsg:getMessage('hidden.in.impersonation.view', $USER_LANG)"/></em></p></div>
                </xsl:when>
                <xsl:otherwise>
                    <div><p><em><xsl:value-of select="upMsg:getMessage('channel.blocked', $USER_LANG)"/></em></p></div>
                </xsl:otherwise>
            </xsl:choose>
        </xsl:when>
        <xsl:otherwise>
            <xsl:copy-of select="."/> <!-- Write in the contents of the portlet. -->
        </xsl:otherwise>
    </xsl:choose>
  </xsl:template>
  
  <!-- ========== TEMPLATE: PORLET FOCUSED ========== -->
  <!-- ============================================== -->
  <!--
   | These two templates render the focused portlet content.
  -->
  <xsl:template match="focused">
  	<div id="portalPageBodyColumns" class="columns-1">
	  	<div class="portal-page-column column-1">
	    	<div class="portal-page-column-inner"> <!-- Column inner div for additional presentation/formatting options.  -->
	        <xsl:apply-templates select="channel|blocked-channel"/>
	      </div>
	    </div>
    </div>
  </xsl:template>
  <!-- ============================================== -->
  
  <!-- ========== TEMPLATE: PORTLET CONTROLS ========== -->
  <!-- This template renders portlet controls.  Each control has a unique class for assigning icons or other specific presentation. -->
  <xsl:template name="controls">
    <div class="up-portlet-controls">
      <xsl:variable name="hasHelp">
          <xsl:if test="parameter[@name='hasHelp'] and parameter[@name='hasHelp']/@value = 'true'">true</xsl:if>
      </xsl:variable>
      <xsl:variable name="hasAbout">
          <xsl:if test="parameter[@name='hasAbout'] and parameter[@name='hasAbout']/@value = 'true'">true</xsl:if>
      </xsl:variable>
      <xsl:variable name="editable">
          <xsl:if test="parameter[@name='editable'] and parameter[@name='editable']/@value = 'true'">true</xsl:if>
      </xsl:variable>
      <xsl:variable name="printable">
          <xsl:if test="parameter[@name='printable'] and parameter[@name='printable']/@value = 'true'">true</xsl:if>
      </xsl:variable>
      <xsl:if test="$hasHelp='true'"> <!-- Help. -->
        <xsl:variable name="portletHelpUrl">
          <xsl:call-template name="portalUrl">
            <xsl:with-param name="url">
                <url:portal-url>
                    <url:layoutId><xsl:value-of select="@ID"/></url:layoutId>
                    <url:portlet-url mode="HELP" copyCurrentRenderParameters="true" />
                </url:portal-url>
            </xsl:with-param>
          </xsl:call-template>
        </xsl:variable>
        <a href="{$portletHelpUrl}#{@ID}" title="{upMsg:getMessage('view.help.for.portlet', $USER_LANG)}" class="up-portlet-control help">
        	<xsl:if test="$USE_PORTLET_CONTROL_ICONS='true'">
          		<span class="icon"></span>
          	</xsl:if>
      	  	<span class="label"><xsl:value-of select="upMsg:getMessage('help', $USER_LANG)"/></span>
        </a>
      </xsl:if>
      <xsl:if test="$hasAbout='true'"> <!-- About. -->
        <xsl:variable name="portletAboutUrl">
          <xsl:call-template name="portalUrl">
            <xsl:with-param name="url">
                <url:portal-url>
                    <url:layoutId><xsl:value-of select="@ID"/></url:layoutId>
                    <url:portlet-url mode="ABOUT" copyCurrentRenderParameters="true" />
                </url:portal-url>
            </xsl:with-param>
          </xsl:call-template>
        </xsl:variable>
      	<a href="{$portletAboutUrl}#{@ID}" title="{upMsg:getMessage('view.information.about.portlet', $USER_LANG)}" class="up-portlet-control about">
      		<xsl:if test="$USE_PORTLET_CONTROL_ICONS='true'">
          		<span class="icon"></span>
          	</xsl:if>
      	  	<span class="label"><xsl:value-of select="upMsg:getMessage('view.information.about.portlet', $USER_LANG)"/></span>
        </a>
      </xsl:if>
      <xsl:if test="$editable='true'"> <!-- Edit. -->
        <xsl:variable name="portletEditUrl">
          <xsl:call-template name="portalUrl">
            <xsl:with-param name="url">
                <url:portal-url>
                    <url:layoutId><xsl:value-of select="@ID"/></url:layoutId>
                    <url:portlet-url mode="EDIT" copyCurrentRenderParameters="true" />
                </url:portal-url>
            </xsl:with-param>
          </xsl:call-template>
        </xsl:variable>
        <a href="{$portletEditUrl}#{@ID}" title="{upMsg:getMessage('edit.portlet', $USER_LANG)}" class="up-portlet-control edit">
        	<xsl:if test="$USE_PORTLET_CONTROL_ICONS='true'">
          		<span class="icon"></span>
          	</xsl:if>
      	  	<span class="label"><xsl:value-of select="upMsg:getMessage('edit', $USER_LANG)"/></span>
        </a>
      </xsl:if>
      <xsl:if test="$printable='true'"> <!-- Print. -->
        <xsl:variable name="portletPrintUrl">
          <xsl:call-template name="portalUrl">
            <xsl:with-param name="url">
                <url:portal-url>
                    <url:layoutId><xsl:value-of select="@ID"/></url:layoutId>
                    <url:portlet-url mode="PRINT" copyCurrentRenderParameters="true" />
                </url:portal-url>
            </xsl:with-param>
          </xsl:call-template>
        </xsl:variable>
        <a href="{$portletPrintUrl}#{@ID}" title="{upMsg:getMessage('print.portlet', $USER_LANG)}" class="up-portlet-control print">
        	<xsl:if test="$USE_PORTLET_CONTROL_ICONS='true'">
          		<span class="icon"></span>
          	</xsl:if>
      	  	<span class="label"><xsl:value-of select="upMsg:getMessage('print', $USER_LANG)"/></span>
        </a>
      </xsl:if>
      <xsl:if test="not(//focused) and @windowState!='minimized'"> <!-- Focus. -->
        <xsl:variable name="portletMaxUrl">
          <xsl:call-template name="portalUrl">
            <xsl:with-param name="url">
                <url:portal-url>
                    <url:layoutId><xsl:value-of select="@ID"/></url:layoutId>
                    <url:portlet-url state="MAXIMIZED" copyCurrentRenderParameters="true" />
                </url:portal-url>
            </xsl:with-param>
          </xsl:call-template>
        </xsl:variable>
        <a href="{$portletMaxUrl}" title="{upMsg:getMessage('enter.maximized.mode.for.this.portlet', $USER_LANG)}" class="up-portlet-control focus">
        	<xsl:if test="$USE_PORTLET_CONTROL_ICONS='true'">
          		<span class="icon"></span>
          	</xsl:if>
      	  	<span class="label"><xsl:value-of select="upMsg:getMessage('maximize', $USER_LANG)"/></span>
        </a>
      </xsl:if>
      <xsl:if test="not(@dlm:deleteAllowed='false') and not(//focused) and /layout/navigation/tab[@activeTab='true']/@immutable='false'">
        <xsl:variable name="removePortletUrl">
          <xsl:call-template name="portalUrl">
            <xsl:with-param name="url">
                <url:portal-url type="action">
                    <url:layoutId><xsl:value-of select="@ID"/></url:layoutId>
                    <url:param name="remove_target" value="{@ID}"/>
                </url:portal-url>
            </xsl:with-param>
          </xsl:call-template>
        </xsl:variable>
        <a id="removePortlet_{@ID}" title="{upMsg:getMessage('are.you.sure.remove.portlet', $USER_LANG)}" href="{$removePortletUrl}" class="up-portlet-control remove">
        	<xsl:if test="$USE_PORTLET_CONTROL_ICONS='true'">
          		<span class="icon"></span>
          	</xsl:if>
      	  	<span class="label"><xsl:value-of select="upMsg:getMessage('remove', $USER_LANG)"/></span>
        </a>
      </xsl:if>
      <xsl:if test="//focused"> <!-- Return from Focused. -->
        <xsl:variable name="portletReturnUrl">
          <xsl:choose>
            <xsl:when test="@transient='true'">
              <xsl:call-template name="portalUrl" />
            </xsl:when>
            <xsl:otherwise>
              <xsl:call-template name="portalUrl">
                <xsl:with-param name="url">
                  <url:portal-url>
                    <url:layoutId><xsl:value-of select="@ID"/></url:layoutId>
                    <url:portlet-url state="NORMAL" copyCurrentRenderParameters="true" />
                  </url:portal-url>
                </xsl:with-param>
              </xsl:call-template>
            </xsl:otherwise>
          </xsl:choose>
        </xsl:variable>
        <a href="{$portletReturnUrl}" title="{upMsg:getMessage('return.to.dashboard.view', $USER_LANG)}" class="up-portlet-control return">
        	<xsl:if test="$USE_PORTLET_CONTROL_ICONS='true'">
          		<span class="icon"></span>
          	</xsl:if>
      	  	<span class="label"><xsl:value-of select="upMsg:getMessage('return.to.dashboard', $USER_LANG)"/></span>
        </a>
      </xsl:if>
      <xsl:if test="//focused[@in-user-layout='no'] and upGroup:isChannelDeepMemberOf(//focused/channel/@fname, 'local.1')"> <!-- Add to layout. -->
        <a id="focusedContentDialogLink" href="javascript:;" title="{upMsg:getMessage('add.this.portlet.to.my.layout', $USER_LANG)}" class="up-portlet-control add">
        	<xsl:if test="$USE_PORTLET_CONTROL_ICONS='true'">
          		<span class="icon"></span>
          	</xsl:if>
          	<span class="label"><xsl:value-of select="upMsg:getMessage('add.to.my.layout', $USER_LANG)"/></span>
        </a>
      </xsl:if>
      <xsl:if test="$IS_FRAGMENT_ADMIN_MODE='true'">
        <a class="up-portlet-control permissions portlet-permissions-link" href="javascript:;" title="{upMsg:getMessage('edit.permissions.for.this.portlet', $USER_LANG)}">
        	<xsl:if test="$USE_PORTLET_CONTROL_ICONS='true'">
          		<span class="icon"></span>
          	</xsl:if>
            <span class="label"><xsl:value-of select="upMsg:getMessage('edit.permissions', $USER_LANG)"/></span>
        </a>
      </xsl:if>
    </div>
  </xsl:template>
  <!-- ========== TEMPLATE: PORTLET CONTROLS ========== -->
		
</xsl:stylesheet><|MERGE_RESOLUTION|>--- conflicted
+++ resolved
@@ -48,13 +48,8 @@
     xmlns:upMsg="http://xml.apache.org/xalan/java/org.jasig.portal.security.xslt.XalanMessageHelper"
     xmlns:url="https://source.jasig.org/schemas/uportal/layout/portal-url"
     xsi:schemaLocation="
-<<<<<<< HEAD
-            https://source.jasig.org/schemas/uportal/layout/portal-url ../../../xsd/layout/portal-url-4.0.xsd"
+            https://source.jasig.org/schemas/uportal/layout/portal-url https://source.jasig.org/schemas/uportal/layout/portal-url-4.0.xsd"
     exclude-result-prefixes="url upAuth upGroup upMsg dlm xsi" 
-=======
-            https://source.jasig.org/schemas/uportal/layout/portal-url https://source.jasig.org/schemas/uportal/layout/portal-url-4.0.xsd"
-    exclude-result-prefixes="url upAuth upGroup upMsg" 
->>>>>>> 2d86d424
     version="1.0">
       
   <!-- ========== TEMPLATE: PORTLET ========== -->
