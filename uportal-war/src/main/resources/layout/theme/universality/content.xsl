<?xml version="1.0" encoding="utf-8"?>
<!--

    Licensed to Jasig under one or more contributor license
    agreements. See the NOTICE file distributed with this work
    for additional information regarding copyright ownership.
    Jasig licenses this file to you under the Apache License,
    Version 2.0 (the "License"); you may not use this file
    except in compliance with the License. You may obtain a
    copy of the License at:

    http://www.apache.org/licenses/LICENSE-2.0

    Unless required by applicable law or agreed to in writing,
    software distributed under the License is distributed on
    an "AS IS" BASIS, WITHOUT WARRANTIES OR CONDITIONS OF ANY
    KIND, either express or implied. See the License for the
    specific language governing permissions and limitations
    under the License.

-->

<!--
 | This file determines the presentation of portlet (and channel) containers.
 | Portlet content is rendered outside of the theme, handled entirely by the portlet itself.
 | The file is imported by the base stylesheet universality.xsl.
 | Parameters and templates from other XSL files may be referenced; refer to universality.xsl for the list of parameters and imported XSL files.
 | For more information on XSL, refer to [http://www.w3.org/Style/XSL/].
-->

<!-- ============================================= -->
<!-- ========== STYLESHEET DELCARATION =========== -->
<!-- ============================================= -->
<!-- 
 | RED
 | This statement defines this document as XSL and declares the Xalan extension
 | elements used for URL generation and permissions checks.
 |
 | If a change is made to this section it MUST be copied to all other XSL files
 | used by the theme
-->
<xsl:stylesheet 
  xmlns:xsl="http://www.w3.org/1999/XSL/Transform" 
  xmlns:xalan="http://xml.apache.org/xalan" 
  xmlns:dlm="http://www.uportal.org/layout/dlm"
  xmlns:portal="http://www.jasig.org/uportal/XSL/portal"
  xmlns:portlet="http://www.jasig.org/uportal/XSL/portlet"
  xmlns:layout="http://www.jasig.org/uportal/XSL/layout"
  xmlns:upAuth="xalan://org.jasig.portal.security.xslt.XalanAuthorizationHelper"
  xmlns:upGroup="xalan://org.jasig.portal.security.xslt.XalanGroupMembershipHelper"
  extension-element-prefixes="portal portlet layout" 
  exclude-result-prefixes="xalan portal portlet layout upAuth upGroup" 
  version="1.0">
  
  <xalan:component prefix="portal" elements="url param">
    <xalan:script lang="javaclass" src="xalan://org.jasig.portal.url.xml.PortalUrlXalanElements" />
  </xalan:component>
  <xalan:component prefix="portlet" elements="url param">
    <xalan:script lang="javaclass" src="xalan://org.jasig.portal.url.xml.PortletUrlXalanElements" />
  </xalan:component>
  <xalan:component prefix="layout" elements="url param">
    <xalan:script lang="javaclass" src="xalan://org.jasig.portal.url.xml.LayoutUrlXalanElements" />
  </xalan:component>
<!-- ============================================= -->
  
  <!-- ========== TEMPLATE: PORTLET ========== -->
  <!-- ======================================= -->
  <!--
   | This template renders the portlet containers: chrome and controls.
  -->
  <xsl:template match="channel">
    
    <xsl:variable name="PORTLET_LOCKED"> <!-- Test to determine if the portlet is locked in the layout. -->
      <xsl:choose> 
        <xsl:when test="@dlm:moveAllowed='false'">locked</xsl:when> 
        <xsl:otherwise>movable</xsl:otherwise> 
      </xsl:choose> 
    </xsl:variable>

    <xsl:variable name="DELETABLE">
      <xsl:choose>
        <xsl:when test="not(@dlm:deleteAllowed='false')">deletable</xsl:when>
        <xsl:otherwise></xsl:otherwise>
      </xsl:choose>
    </xsl:variable>
    
    <xsl:variable name="PORTLET_CHROME"> <!-- Test to determine if the portlet has been given the highlight flag. -->
      <xsl:choose>
        <xsl:when test="./parameter[@name='showChrome']/@value='false'">no-chrome</xsl:when>
        <xsl:otherwise></xsl:otherwise>
      </xsl:choose>
    </xsl:variable>
    
    <xsl:variable name="PORTLET_HIGHLIGHT"> <!-- Test to determine if the portlet has been given the highlight flag. -->
      <xsl:choose>
        <xsl:when test="./parameter[@name='highlight']/@value='true'">highlight</xsl:when>
        <xsl:otherwise></xsl:otherwise>
      </xsl:choose>
    </xsl:variable>
    
    <xsl:variable name="PORTLET_ALTERNATE"> <!-- Test to determine if the portlet has been given the alternate flag. -->
      <xsl:choose>
        <xsl:when test="./parameter[@name='alternate']/@value='true'">alternate</xsl:when>
        <xsl:otherwise></xsl:otherwise>
      </xsl:choose>
    </xsl:variable>
    
    <!-- Tests for optional portlet parameter removeFromLayout which can be used to not render a portlet in the layout.  The main use case for this function is to have a portlet be a quicklink and then remove it from otherwise rendering. -->
    <xsl:if test="not(./parameter[@name='removeFromLayout']/@value='true') and not(./parameter[@name='PORTLET.removeFromLayout']/@value='true')">
    
    <!-- ****** PORTLET CONTAINER ****** -->
    <div id="portlet_{@ID}" class="fl-widget up-portlet-wrapper {@fname} {$PORTLET_LOCKED} {$DELETABLE} {$PORTLET_CHROME} {$PORTLET_ALTERNATE} {$PORTLET_HIGHLIGHT}"> <!-- Main portlet container.  The unique ID is needed for drag and drop.  The portlet fname is also written into the class attribute to allow for unique rendering of the portlet presentation. -->
          
        <!-- PORTLET CHROME CHOICE -->
        <xsl:choose>
          <!-- ***** REMOVE CHROME ***** -->
          <xsl:when test="parameter[@name = 'showChrome']/@value = 'false'">
              <!-- ****** START: PORTLET CONTENT ****** -->
              <div id="portletContent_{@ID}" class="up-portlet-content-wrapper"> <!-- Portlet content container. -->
                <div class="up-portlet-content-wrapper-inner">  <!-- Inner div for additional presentation/formatting options. -->
                  <xsl:copy-of select="."/> <!-- Write in the contents of the portlet. -->
                </div>
              </div>
          </xsl:when>
        
          <!-- ***** RENDER CHROME ***** -->
          <xsl:otherwise>
            <div class="up-portlet-wrapper-inner">
            <!-- ****** PORTLET TOP BLOCK ****** -->
            <xsl:call-template name="portlet.top.block"/> <!-- Calls a template of institution custom content from universality.xsl. -->
            <!-- ****** PORTLET TOP BLOCK ****** -->
            
            <!-- ****** PORTLET TITLE AND TOOLBAR ****** -->
            <div id="toolbar_{@ID}" class="fl-widget-titlebar up-portlet-titlebar"> <!-- Portlet toolbar. -->
              <h2> <!-- Portlet title. -->
                <xsl:variable name="portletMaxUrl">
                  <portlet:url layoutId="{@ID}" state="MAXIMIZED"/>
                </xsl:variable>
                <a name="{@ID}" id="{@ID}" href="{$portletMaxUrl}"> <!-- Reference anchor for page focus on refresh and link to focused view of channel. -->
                  UP:CHANNEL_TITLE-{<xsl:value-of select="@ID" />}
                </a>
              </h2>
              <xsl:call-template name="controls"/>
            </div>
            
            <!-- ****** PORTLET CONTENT ****** -->
            <div id="portletContent_{@ID}" class="fl-widget-content fl-fix up-portlet-content-wrapper"> <!-- Portlet content container. -->
              <div class="up-portlet-content-wrapper-inner">  <!-- Inner div for additional presentation/formatting options. -->
                <xsl:copy-of select="."/> <!-- Write in the contents of the portlet. -->
              </div>
            </div>
            
            <!-- ****** PORTLET BOTTOM BLOCK ****** -->
            <xsl:call-template name="portlet.bottom.block"/> <!-- Calls a template of institution custom content from universality.xsl. -->
            <!-- ****** PORTLET BOTTOM BLOCK ****** -->
            </div>
          </xsl:otherwise>
        </xsl:choose>

    </div>
    
    </xsl:if>
  
  </xsl:template>
  <!-- ======================================= -->
  
  
  <!-- ========== TEMPLATE: PORLET FOCUSED ========== -->
  <!-- ============================================== -->
  <!--
   | These two templates render the focused portlet content.
  -->
  <xsl:template match="focused">
  	<div class="portal-page-column single">
    	<div class="portal-page-column-inner"> <!-- Column inner div for additional presentation/formatting options.  -->
        <xsl:apply-templates select="channel"/>
      </div>
    </div>
  </xsl:template>
  <!-- ============================================== -->
  
  <!-- ========== TEMPLATE: PORTLET CONTROLS ========== -->
  <!-- This template renders portlet controls.  Each control has a unique class for assigning icons or other specific presentation. -->
  <xsl:template name="controls">
    <div class="up-portlet-controls">
      <xsl:if test="not(@hasHelp='false')"> <!-- Help. -->
        <xsl:variable name="portletHelpUrl">
          <portlet:url layoutId="{@ID}" mode="HELP"/>
        </xsl:variable>
        <a href="{$portletHelpUrl}#{@ID}" title="{$TOKEN[@name='PORTLET_HELP_LONG_LABEL']}" class="up-portlet-control help">
      	  <span><xsl:value-of select="$TOKEN[@name='PORTLET_HELP_LABEL']"/></span>
        </a>
      </xsl:if>
      <xsl:if test="not(@hasAbout='false')"> <!-- About. -->
        <xsl:variable name="portletAboutUrl">
          <portlet:url layoutId="{@ID}" mode="ABOUT"/>
        </xsl:variable>
      	<a href="{$portletAboutUrl}#{@ID}" title="{$TOKEN[@name='PORTLET_ABOUT_LONG_LABEL']}" class="up-portlet-control about">
      	  <span><xsl:value-of select="$TOKEN[@name='PORTLET_ABOUT_LABEL']"/></span>
        </a>
      </xsl:if>
      <xsl:if test="not(@editable='false')"> <!-- Edit. -->
        <xsl:variable name="portletEditUrl">
          <portlet:url layoutId="{@ID}" mode="EDIT"/>
        </xsl:variable>
        <a href="{$portletEditUrl}#{@ID}" title="{$TOKEN[@name='PORTLET_EDIT_LONG_LABEL']}" class="up-portlet-control edit">
      	  <span><xsl:value-of select="$TOKEN[@name='PORTLET_EDIT_LABEL']"/></span>
        </a>
      </xsl:if>
      <xsl:if test="@printable='true'"> <!-- Print. -->
        <xsl:variable name="portletPrintUrl">
          <portlet:url layoutId="{@ID}" state="PRINT"/>
        </xsl:variable>
        <a href="{$portletPrintUrl}#{@ID}" title="{$TOKEN[@name='PORTLET_PRINT_LONG_LABEL']}" class="up-portlet-control print">
      	  <span><xsl:value-of select="$TOKEN[@name='PORTLET_PRINT_LABEL']"/></span>
        </a>
      </xsl:if>
<<<<<<< HEAD
      <xsl:if test="not(//focused) and @minimized='false'"> <!-- Focus. -->
        <!-- UNCOMMENT FOR MINIMIZE CONTROL
        <a href="{$BASE_ACTION_URL}?uP_root=root&amp;uP_tcattr=minimized&amp;minimized_channelId={@ID}&amp;minimized_{@ID}_value=true&amp;uP_save=all" title="{$TOKEN[@name='PORTLET_MINIMIZE_LONG_LABEL']}" class="up-portlet-control minimize">
          <span><xsl:value-of select="$TOKEN[@name='PORTLET_MINIMIZE_LABEL']"/></span>
        </a>
        -->
      	<a href="{$BASE_ACTION_URL}?uP_root={@ID}" title="{$TOKEN[@name='PORTLET_MAXIMIZE_LONG_LABEL']}" class="up-portlet-control focus">
      	  <span><xsl:value-of select="$TOKEN[@name='PORTLET_MAXIMIZE_LABEL']"/></span>
        </a>
      </xsl:if>
      <xsl:if test="@minimized='true'"> <!-- Return from Minimized. -->
        <!-- UNCOMMENT FOR UNMINIMIZE CONTROL
        <a href="{$BASE_ACTION_URL}?uP_root=root&amp;uP_tcattr=minimized&amp;minimized_channelId={@ID}&amp;minimized_{@ID}_value=false&amp;uP_save=all" title="{$TOKEN[@name='PORTLET_RETURN_LONG_LABEL']}" class="up-portlet-control return">
          <span><xsl:value-of select="$TOKEN[@name='PORTLET_RETURN_LABEL']"/></span>
        </a>
        -->
      </xsl:if>
      <xsl:if test="(not(@dlm:deleteAllowed='false') or $IS_FRAGMENT_ADMIN_MODE='true') and not(//focused) and /layout/navigation/tab[@activeTab='true']/@immutable='false'"> <!-- Remove. -->
      	<a id="removePortlet_{@ID}" title="{$TOKEN[@name='PORTLET_REMOVE_LONG_LABEL']}" href="{$BASE_ACTION_URL}?uP_remove_target={@ID}" class="up-portlet-control remove">
      	  <span><xsl:value-of select="$TOKEN[@name='PORTLET_REMOVE_LABEL']"/></span>
        </a>
      </xsl:if>
      <xsl:if test="//focused"> <!-- Return from Focused. -->
        <a href="{$HOME_ACTION_URL}" title="{$TOKEN[@name='PORTLET_RETURN_LONG_LABEL']}" class="up-portlet-control return">
=======
      <xsl:if test="not(//focused)"> <!-- Focus. -->
        <xsl:variable name="portletMaxUrl">
          <portlet:url layoutId="{@ID}" state="MAXIMIZED"/>
        </xsl:variable>
        <a href="{$portletMaxUrl}" title="{$TOKEN[@name='PORTLET_MAXIMIZE_LONG_LABEL']}" class="up-portlet-control focus">
      	  <span><xsl:value-of select="$TOKEN[@name='PORTLET_MAXIMIZE_LABEL']"/></span>
        </a>
      </xsl:if>
      <xsl:if test="not(@dlm:deleteAllowed='false') and not(//focused) and /layout/navigation/tab[@activeTab='true']/@immutable='false'">
        <xsl:variable name="removePortletUrl">
          <layout:url layoutId="{@ID}" renderInNormal="true" action="true">
            <layout:param name="remove_target" value="{@ID}"/>
          </layout:url>
        </xsl:variable>
        <a id="removePortlet_{@ID}" title="{$TOKEN[@name='PORTLET_REMOVE_LONG_LABEL']}" href="{$removePortletUrl}" class="up-portlet-control remove">
      	  <span><xsl:value-of select="$TOKEN[@name='PORTLET_REMOVE_LABEL']"/></span>
        </a>
      </xsl:if>
      <xsl:if test="//focused"> <!-- Return. -->
        <xsl:variable name="portletReturnUrl">
          <portlet:url layoutId="{@ID}" state="NORMAL"/>
        </xsl:variable>
        <a href="{$portletReturnUrl}" title="{$TOKEN[@name='PORTLET_RETURN_LONG_LABEL']}" class="up-portlet-control return">
>>>>>>> 36f4bbfa
      	  <span><xsl:value-of select="$TOKEN[@name='PORTLET_RETURN_LABEL']"/></span>
        </a>
      </xsl:if>
      <xsl:if test="//focused[@in-user-layout='no'] and upGroup:isChannelDeepMemberOf(//focused/channel/@fname, 'local.1')"> <!-- Add to layout. -->
        <a id="focusedContentDialogLink" href="javascript:;" title="{$TOKEN[@name='PORTLET_ADD_LONG_LABEL']}" class="up-portlet-control add">
          <span><xsl:value-of select="$TOKEN[@name='PORTLET_ADD_LABEL']"/></span>
        </a>
      </xsl:if>
      <xsl:if test="$IS_FRAGMENT_ADMIN_MODE='true'">
        <a class="up-portlet-control permissions portlet-permissions-link" href="javascript:;" title="{$TOKEN[@name='PORTLET_SET_PERMISSIONS_LONG_LABEL']}">
            <span><xsl:value-of select="$TOKEN[@name='PORTLET_SET_PERMISSIONS']"/></span>
        </a>
      </xsl:if>
    </div>
  </xsl:template>
  <!-- ========== TEMPLATE: PORTLET CONTROLS ========== -->
		
</xsl:stylesheet><|MERGE_RESOLUTION|>--- conflicted
+++ resolved
@@ -215,39 +215,31 @@
       	  <span><xsl:value-of select="$TOKEN[@name='PORTLET_PRINT_LABEL']"/></span>
         </a>
       </xsl:if>
-<<<<<<< HEAD
       <xsl:if test="not(//focused) and @minimized='false'"> <!-- Focus. -->
         <!-- UNCOMMENT FOR MINIMIZE CONTROL
-        <a href="{$BASE_ACTION_URL}?uP_root=root&amp;uP_tcattr=minimized&amp;minimized_channelId={@ID}&amp;minimized_{@ID}_value=true&amp;uP_save=all" title="{$TOKEN[@name='PORTLET_MINIMIZE_LONG_LABEL']}" class="up-portlet-control minimize">
+        <xsl:variable name="portletMinUrl">
+          <portlet:url layoutId="{@ID}" state="MINIMIZED"/>
+        </xsl:variable>
+        <a href="{$portletMinUrl}" title="{$TOKEN[@name='PORTLET_MINIMIZE_LONG_LABEL']}" class="up-portlet-control minimize">
           <span><xsl:value-of select="$TOKEN[@name='PORTLET_MINIMIZE_LABEL']"/></span>
         </a>
         -->
-      	<a href="{$BASE_ACTION_URL}?uP_root={@ID}" title="{$TOKEN[@name='PORTLET_MAXIMIZE_LONG_LABEL']}" class="up-portlet-control focus">
+        <xsl:variable name="portletMaxUrl">
+          <portlet:url layoutId="{@ID}" state="MAXIMIZED"/>
+        </xsl:variable>
+        <a href="{$portletMaxUrl}" title="{$TOKEN[@name='PORTLET_MAXIMIZE_LONG_LABEL']}" class="up-portlet-control focus">
       	  <span><xsl:value-of select="$TOKEN[@name='PORTLET_MAXIMIZE_LABEL']"/></span>
         </a>
       </xsl:if>
       <xsl:if test="@minimized='true'"> <!-- Return from Minimized. -->
         <!-- UNCOMMENT FOR UNMINIMIZE CONTROL
-        <a href="{$BASE_ACTION_URL}?uP_root=root&amp;uP_tcattr=minimized&amp;minimized_channelId={@ID}&amp;minimized_{@ID}_value=false&amp;uP_save=all" title="{$TOKEN[@name='PORTLET_RETURN_LONG_LABEL']}" class="up-portlet-control return">
+        <xsl:variable name="portletReturnUrl">
+          <portlet:url layoutId="{@ID}" state="NORMAL"/>
+        </xsl:variable>
+        <a href="{$portletMinUrl}" title="{$TOKEN[@name='PORTLET_RETURN_LONG_LABEL']}" class="up-portlet-control return">
           <span><xsl:value-of select="$TOKEN[@name='PORTLET_RETURN_LABEL']"/></span>
         </a>
         -->
-      </xsl:if>
-      <xsl:if test="(not(@dlm:deleteAllowed='false') or $IS_FRAGMENT_ADMIN_MODE='true') and not(//focused) and /layout/navigation/tab[@activeTab='true']/@immutable='false'"> <!-- Remove. -->
-      	<a id="removePortlet_{@ID}" title="{$TOKEN[@name='PORTLET_REMOVE_LONG_LABEL']}" href="{$BASE_ACTION_URL}?uP_remove_target={@ID}" class="up-portlet-control remove">
-      	  <span><xsl:value-of select="$TOKEN[@name='PORTLET_REMOVE_LABEL']"/></span>
-        </a>
-      </xsl:if>
-      <xsl:if test="//focused"> <!-- Return from Focused. -->
-        <a href="{$HOME_ACTION_URL}" title="{$TOKEN[@name='PORTLET_RETURN_LONG_LABEL']}" class="up-portlet-control return">
-=======
-      <xsl:if test="not(//focused)"> <!-- Focus. -->
-        <xsl:variable name="portletMaxUrl">
-          <portlet:url layoutId="{@ID}" state="MAXIMIZED"/>
-        </xsl:variable>
-        <a href="{$portletMaxUrl}" title="{$TOKEN[@name='PORTLET_MAXIMIZE_LONG_LABEL']}" class="up-portlet-control focus">
-      	  <span><xsl:value-of select="$TOKEN[@name='PORTLET_MAXIMIZE_LABEL']"/></span>
-        </a>
       </xsl:if>
       <xsl:if test="not(@dlm:deleteAllowed='false') and not(//focused) and /layout/navigation/tab[@activeTab='true']/@immutable='false'">
         <xsl:variable name="removePortletUrl">
@@ -259,12 +251,11 @@
       	  <span><xsl:value-of select="$TOKEN[@name='PORTLET_REMOVE_LABEL']"/></span>
         </a>
       </xsl:if>
-      <xsl:if test="//focused"> <!-- Return. -->
+      <xsl:if test="//focused"> <!-- Return from Focused. -->
         <xsl:variable name="portletReturnUrl">
           <portlet:url layoutId="{@ID}" state="NORMAL"/>
         </xsl:variable>
         <a href="{$portletReturnUrl}" title="{$TOKEN[@name='PORTLET_RETURN_LONG_LABEL']}" class="up-portlet-control return">
->>>>>>> 36f4bbfa
       	  <span><xsl:value-of select="$TOKEN[@name='PORTLET_RETURN_LABEL']"/></span>
         </a>
       </xsl:if>
