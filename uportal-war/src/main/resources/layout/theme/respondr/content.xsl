<?xml version="1.0" encoding="utf-8"?>
<!--

    Licensed to Jasig under one or more contributor license
    agreements. See the NOTICE file distributed with this work
    for additional information regarding copyright ownership.
    Jasig licenses this file to you under the Apache License,
    Version 2.0 (the "License"); you may not use this file
    except in compliance with the License. You may obtain a
    copy of the License at:

    http://www.apache.org/licenses/LICENSE-2.0

    Unless required by applicable law or agreed to in writing,
    software distributed under the License is distributed on
    an "AS IS" BASIS, WITHOUT WARRANTIES OR CONDITIONS OF ANY
    KIND, either express or implied. See the License for the
    specific language governing permissions and limitations
    under the License.

-->

<!--
 | This file determines the presentation of rows and portlet containers.
 | Portlet content is rendered outside of the theme, handled entirely by the portlet itself.
 | The file is imported by the base stylesheet respondr.xsl.
 | Parameters and templates from other XSL files may be referenced; refer to respondr.xsl for the list of parameters and imported XSL files.
 | For more information on XSL, refer to [http://www.w3.org/Style/XSL/].
-->

<!-- ============================================= -->
<!-- ========== STYLESHEET DELCARATION =========== -->
<!-- ============================================= -->
<!-- 
 | RED
 | This statement defines this document as XSL and declares the Xalan extension
 | elements used for URL generation and permissions checks.
 |
 | If a change is made to this section it MUST be copied to all other XSL files
 | used by the theme
-->
<xsl:stylesheet 
    xmlns:xsi="http://www.w3.org/2001/XMLSchema-instance"
    xmlns:xsl="http://www.w3.org/1999/XSL/Transform" 
    xmlns:dlm="http://www.uportal.org/layout/dlm"
    xmlns:upAuth="http://xml.apache.org/xalan/java/org.jasig.portal.security.xslt.XalanAuthorizationHelper"
    xmlns:upGroup="http://xml.apache.org/xalan/java/org.jasig.portal.security.xslt.XalanGroupMembershipHelper"
    xmlns:upMsg="http://xml.apache.org/xalan/java/org.jasig.portal.security.xslt.XalanMessageHelper"
    xmlns:url="https://source.jasig.org/schemas/uportal/layout/portal-url"
    xsi:schemaLocation="
            https://source.jasig.org/schemas/uportal/layout/portal-url https://source.jasig.org/schemas/uportal/layout/portal-url-4.0.xsd"
    exclude-result-prefixes="url upAuth upGroup upMsg dlm xsi" 
    version="1.0">

  <!-- ========== TEMPLATE: CONTENT ========== -->
  <!-- ======================================= -->
  <!--
   | This template renders the main content of the page (stuff organized into rows).
  -->
  <xsl:template match="content">
    <!-- Handles dashboard mode -->
    <xsl:for-each select="column">
      <xsl:call-template name="row" /> <!-- A bit wordy, but prefer to use a template named row over one with match=column for clarity. -->
    </xsl:for-each>
    <!-- Handles focused mode -->
    <xsl:apply-templates select="focused/channel">
      <xsl:with-param name="WIDTH_CSS_CLASS">span12</xsl:with-param>
    </xsl:apply-templates>
  </xsl:template>

  <!-- ========== TEMPLATE: TAB ========== -->
  <!-- ======================================= -->
  <!--
   | This template renders a tab.
  -->
  <xsl:template name="row">
    <div class="row-fluid">
      <!-- Tests for optional portlet parameter removeFromLayout which can be used to not render a portlet in the layout.  The main use case for this function is to have a portlet be a quicklink and then remove it from otherwise rendering. -->
      <!-- xsl:apply-templates select="channel|blocked-channel and not(parameter[@name='removeFromLayout']/@value='true') and not(parameter[@name='PORTLET.removeFromLayout']/@value='true')" -->
      <xsl:apply-templates select="channel|blocked-channel">
          <xsl:with-param name="WIDTH_CSS_CLASS">
            <!-- NOTE:  This implementation assumes equal widths in a row of portlets;  we need to introduce a system to choose varying widths. -->
            <!-- NOTE:  This implementation also assumes that the actual number of portlets in the row can be evenly divided by 12;  works for 1, 2, 3, and 4;  need to enforce that or change this implementation. -->
            <xsl:value-of select="concat('span', string(12 div count(channel)))" />
          </xsl:with-param>
      </xsl:apply-templates>
    </div>
  </xsl:template>

  <!-- ========== TEMPLATE: PORTLET ========== -->
  <!-- ======================================= -->
  <!--
   | This template renders the portlet containers: chrome and controls.
  -->
  <xsl:template match="channel|blocked-channel">
    <xsl:param name="WIDTH_CSS_CLASS"></xsl:param>

    <xsl:variable name="PORTLET_LOCKED"> <!-- Test to determine if the portlet is locked in the layout. -->
      <xsl:choose> 
        <xsl:when test="@dlm:moveAllowed='false'">locked</xsl:when> 
        <xsl:otherwise>movable</xsl:otherwise> 
      </xsl:choose> 
    </xsl:variable>

    <xsl:variable name="DELETABLE">
      <xsl:choose>
        <xsl:when test="not(@dlm:deleteAllowed='false')">deletable</xsl:when>
        <xsl:otherwise></xsl:otherwise>
      </xsl:choose>
    </xsl:variable>

    <xsl:variable name="PORTLET_CHROME"> <!-- Test to determine if the portlet has been given the highlight flag. -->
      <xsl:choose>
        <xsl:when test="./parameter[@name='showChrome']/@value='false'">no-chrome</xsl:when>
        <xsl:otherwise></xsl:otherwise>
      </xsl:choose>
    </xsl:variable>

    <xsl:variable name="PORTLET_HIGHLIGHT"> <!-- Test to determine if the portlet has been given the highlight flag. -->
      <xsl:choose>
        <xsl:when test="./parameter[@name='highlight']/@value='true'">highlight</xsl:when>
        <xsl:otherwise></xsl:otherwise>
      </xsl:choose>
    </xsl:variable>

    <xsl:variable name="PORTLET_ALTERNATE"> <!-- Test to determine if the portlet has been given the alternate flag. -->
      <xsl:choose>
        <xsl:when test="./parameter[@name='alternate']/@value='true'">alternate</xsl:when>
        <xsl:otherwise></xsl:otherwise>
      </xsl:choose>
    </xsl:variable>

    <!-- ****** PORTLET CONTAINER ****** -->
    <chunk-point/> <!-- Performance Optimization, see ChunkPointPlaceholderEventSource -->
    <div class="{$WIDTH_CSS_CLASS}">
    <section id="portlet_{@ID}" class="{@fname} {$PORTLET_LOCKED} {$DELETABLE} {$PORTLET_CHROME} {$PORTLET_ALTERNATE} {$PORTLET_HIGHLIGHT}"> <!-- Main portlet container.  The unique ID is needed for drag and drop.  The portlet fname is also written into the class attribute to allow for unique rendering of the portlet presentation. -->

        <!-- PORTLET CHROME CHOICE -->
        <xsl:choose>
          <!-- ***** REMOVE CHROME ***** -->
          <xsl:when test="parameter[@name = 'showChrome']/@value = 'false'">
              <!-- ****** START: PORTLET CONTENT ****** -->
              <div id="portletContent_{@ID}" class="up-portlet-content-wrapper"> <!-- Portlet content container. -->
                <div class="up-portlet-content-wrapper-inner">  <!-- Inner div for additional presentation/formatting options. -->
                  <xsl:call-template name="portlet-content"/>
                </div>
              </div>
          </xsl:when>

          <!-- ***** RENDER CHROME ***** -->
          <xsl:otherwise>
            <div class="up-portlet-wrapper-inner">

            <!-- ****** PORTLET TITLE AND TOOLBAR ****** -->
            <div id="toolbar_{@ID}" class="fl-widget-titlebar up-portlet-titlebar round-top"> <!-- Portlet toolbar. -->
              <!--
              Portlet Title
              -->
              <h2 class="portlet-title round-top">
                <xsl:variable name="portletMaxUrl">
                  <xsl:call-template name="portalUrl">
                    <xsl:with-param name="url">
                        <url:portal-url>
                            <url:layoutId><xsl:value-of select="@ID"/></url:layoutId>
                            <url:portlet-url state="MAXIMIZED" copyCurrentRenderParameters="true" />
                        </url:portal-url>
                    </xsl:with-param>
                  </xsl:call-template>
                </xsl:variable>
                <!-- Reference anchor for page focus on refresh and link to focused view of channel. -->
                <a id="{@ID}" href="{$portletMaxUrl}"> 
                  {up-portlet-title(<xsl:value-of select="@ID" />)}
                </a>

                <xsl:call-template name="controls"/>
              </h2>
            </div>

            <!-- ****** PORTLET CONTENT ****** -->
            <div id="portletContent_{@ID}" class="fl-widget-content fl-fix up-portlet-content-wrapper round-bottom"> <!-- Portlet content container. -->
              <div class="up-portlet-content-wrapper-inner">  <!-- Inner div for additional presentation/formatting options. -->
                <xsl:call-template name="portlet-content"/>
              </div>
            </div>

            </div>
          </xsl:otherwise>
        </xsl:choose>

    </section>
    </div>
    <chunk-point/> <!-- Performance Optimization, see ChunkPointPlaceholderEventSource -->

  </xsl:template>
  <!-- ======================================= -->
  
  <!-- ========== TEMPLATE: PORLET CONTENT ========== -->
  <!-- ============================================== -->
  <!--
   | Renders the actual portlet content
  -->
  <xsl:template name="portlet-content">
    <xsl:choose>
        <xsl:when test="name() = 'blocked-channel'">
            <xsl:choose>
                <xsl:when test="parameter[@name='blockImpersonation']/@value = 'true'">
                    <div><p><em><xsl:value-of select="upMsg:getMessage('hidden.in.impersonation.view', $USER_LANG)"/></em></p></div>
                </xsl:when>
                <xsl:otherwise>
                    <div><p><em><xsl:value-of select="upMsg:getMessage('channel.blocked', $USER_LANG)"/></em></p></div>
                </xsl:otherwise>
            </xsl:choose>
        </xsl:when>
        <xsl:otherwise>
            <xsl:copy-of select="."/> <!-- Write in the contents of the portlet. -->
        </xsl:otherwise>
    </xsl:choose>
  </xsl:template>
  
  <!-- ========== TEMPLATE: PORLET FOCUSED ========== -->
  <!-- ============================================== -->
  <!--
   | These two templates render the focused portlet content.
  -->
  <xsl:template match="focused">
    <div id="portalPageBodyColumns" class="columns-1">
        <div class="portal-page-column column-1">
            <div class="portal-page-column-inner"> <!-- Column inner div for additional presentation/formatting options.  -->
            <xsl:apply-templates select="channel|blocked-channel"/>
          </div>
        </div>
    </div>
  </xsl:template>
  <!-- ============================================== -->
  
  <!-- ========== TEMPLATE: PORTLET CONTROLS ========== -->

  <!-- This template renders portlet controls.  Each control has a unique class for assigning icons or other specific presentation. -->
  <xsl:template name="controls">
    <div class="btn-group">
      <a class="btn btn-link dropdown-toggle" data-toggle="dropdown" href="#">Options <span class="caret"></span></a>
      <ul class="dropdown-menu">
    <!--
      Porlet Controls Display Order:
      help, remove, maximize, minimize, info, print, settings, ...
    -->
      <xsl:variable name="hasHelp">
          <xsl:if test="parameter[@name='hasHelp'] and parameter[@name='hasHelp']/@value = 'true'">true</xsl:if>
      </xsl:variable>
      <xsl:variable name="hasAbout">
          <xsl:if test="parameter[@name='hasAbout'] and parameter[@name='hasAbout']/@value = 'true'">true</xsl:if>
      </xsl:variable>
      <xsl:variable name="editable">
          <xsl:if test="parameter[@name='editable'] and parameter[@name='editable']/@value = 'true'">true</xsl:if>
      </xsl:variable>
      <xsl:variable name="printable">
          <xsl:if test="parameter[@name='printable'] and parameter[@name='printable']/@value = 'true'">true</xsl:if>
      </xsl:variable>

      <!-- Help Icon -->
      <xsl:if test="$hasHelp='true'">
        <xsl:variable name="portletHelpUrl">
          <xsl:call-template name="portalUrl">
            <xsl:with-param name="url">
                <url:portal-url>
                    <url:layoutId><xsl:value-of select="@ID"/></url:layoutId>
                    <url:portlet-url mode="HELP" copyCurrentRenderParameters="true" />
                </url:portal-url>
            </xsl:with-param>
          </xsl:call-template>
        </xsl:variable>
        <li>
          <a href="{$portletHelpUrl}#{@ID}" title="{upMsg:getMessage('view.help.for.portlet', $USER_LANG)}" class="up-portlet-control help"><xsl:value-of select="upMsg:getMessage('help', $USER_LANG)"/></a>
        </li>
      </xsl:if>

      <!-- Remove Icon -->
      <xsl:if test="not(@dlm:deleteAllowed='false') and not(//focused) and /layout/navigation/tab[@activeTab='true']/@immutable='false'">
        <xsl:variable name="removePortletUrl">
          <xsl:call-template name="portalUrl">
            <xsl:with-param name="url">
                <url:portal-url type="action">
                    <url:layoutId><xsl:value-of select="@ID"/></url:layoutId>
                    <url:param name="remove_target" value="{@ID}"/>
                </url:portal-url>
            </xsl:with-param>
          </xsl:call-template>
        </xsl:variable>
        <li>
          <a id="removePortlet_{@ID}" title="{upMsg:getMessage('are.you.sure.remove.portlet', $USER_LANG)}" href="{$removePortletUrl}" class="up-portlet-control remove"><xsl:value-of select="upMsg:getMessage('remove', $USER_LANG)"/></a>
        </li>
      </xsl:if>

      <!-- Focus Icon -->
      <xsl:if test="not(//focused) and not(//layout_fragment) and @windowState!='minimized'">
        <xsl:variable name="portletMaxUrl">
          <xsl:call-template name="portalUrl">
            <xsl:with-param name="url">
                <url:portal-url>
                    <url:layoutId><xsl:value-of select="@ID"/></url:layoutId>
                    <url:portlet-url state="MAXIMIZED" copyCurrentRenderParameters="true" />
                </url:portal-url>
            </xsl:with-param>
          </xsl:call-template>
        </xsl:variable>
        <li>
          <a href="{$portletMaxUrl}" title="{upMsg:getMessage('enter.maximized.mode.for.this.portlet', $USER_LANG)}" class="up-portlet-control focus"><xsl:value-of select="upMsg:getMessage('maximize', $USER_LANG)"/></a>
        </li>
      </xsl:if>

      <!-- Return from Focused Icon -->
      <xsl:if test="//focused">
        <xsl:variable name="portletReturnUrl">
          <xsl:choose>
            <xsl:when test="@transient='true'">
              <xsl:call-template name="portalUrl" />
            </xsl:when>
            <xsl:otherwise>
              <xsl:call-template name="portalUrl">
                <xsl:with-param name="url">
                  <url:portal-url>
                    <url:layoutId><xsl:value-of select="@ID"/></url:layoutId>
                    <url:portlet-url state="NORMAL" copyCurrentRenderParameters="true" />
                  </url:portal-url>
                </xsl:with-param>
              </xsl:call-template>
            </xsl:otherwise>
          </xsl:choose>
        </xsl:variable>
        <li>
          <a href="{$portletReturnUrl}" title="{upMsg:getMessage('return.to.dashboard.view', $USER_LANG)}" class="up-portlet-control return"><xsl:value-of select="upMsg:getMessage('return.to.dashboard', $USER_LANG)"/></a>
        </li>
      </xsl:if>

      <xsl:if test="$USE_PORTLET_MINIMIZE_CONTENT='true'">
          <xsl:if test="not(//focused) and not(//layout_fragment)">
            <xsl:choose>
              <!-- Return from Minimized. -->
              <xsl:when test="@windowState='minimized'">
                <xsl:variable name="portletReturnUrl">
                  <xsl:call-template name="portalUrl">
                    <xsl:with-param name="url">
                        <url:portal-url>
                            <url:layoutId><xsl:value-of select="@ID"/></url:layoutId>
                            <url:portlet-url state="NORMAL" copyCurrentRenderParameters="true" />
                        </url:portal-url>
                    </xsl:with-param>
                  </xsl:call-template>
                </xsl:variable>
                <li>
                  <a href="{$portletReturnUrl}" title="{upMsg:getMessage('return.to.dashboard.view', $USER_LANG)}" class="up-portlet-control show-content"><xsl:value-of select="upMsg:getMessage('return.to.dashboard', $USER_LANG)"/></a>
                </li>
              </xsl:when>
              <xsl:otherwise>
                <xsl:variable name="portletMinUrl">
                  <xsl:call-template name="portalUrl">
                    <xsl:with-param name="url">
                        <url:portal-url>
                            <url:layoutId><xsl:value-of select="@ID"/></url:layoutId>
                            <url:portlet-url state="MINIMIZED" copyCurrentRenderParameters="true" />
                        </url:portal-url>
                    </xsl:with-param>
                  </xsl:call-template>
                </xsl:variable>
                <li>
                  <a href="{$portletMinUrl}" title="{upMsg:getMessage('enter.minimized.mode.for.this.portlet', $USER_LANG)}" class="up-portlet-control hide-content"><xsl:value-of select="upMsg:getMessage('minimize', $USER_LANG)"/></a>
                </li>
              </xsl:otherwise>
            </xsl:choose>
          </xsl:if>
      </xsl:if>

      <!-- About Icon -->
      <xsl:if test="$hasAbout='true'">
        <xsl:variable name="portletAboutUrl">
          <xsl:call-template name="portalUrl">
            <xsl:with-param name="url">
                <url:portal-url>
                    <url:layoutId><xsl:value-of select="@ID"/></url:layoutId>
                    <url:portlet-url mode="ABOUT" copyCurrentRenderParameters="true" />
                </url:portal-url>
            </xsl:with-param>
          </xsl:call-template>
        </xsl:variable>
        <li>
          <a href="{$portletAboutUrl}#{@ID}" title="{upMsg:getMessage('view.information.about.portlet', $USER_LANG)}" class="up-portlet-control about"><xsl:value-of select="upMsg:getMessage('view.information.about.portlet', $USER_LANG)"/></a>
        </li>
      </xsl:if>

      <!-- Edit Icon -->
      <xsl:if test="$editable='true'">
        <xsl:variable name="portletEditUrl">
          <xsl:call-template name="portalUrl">
            <xsl:with-param name="url">
                <url:portal-url>
                    <url:layoutId><xsl:value-of select="@ID"/></url:layoutId>
                    <url:portlet-url mode="EDIT" copyCurrentRenderParameters="true" />
                </url:portal-url>
            </xsl:with-param>
          </xsl:call-template>
        </xsl:variable>
        <li>
          <a href="{$portletEditUrl}#{@ID}" title="{upMsg:getMessage('edit.portlet', $USER_LANG)}" class="up-portlet-control edit"><xsl:value-of select="upMsg:getMessage('edit', $USER_LANG)"/></a>
        </li>
      </xsl:if>

      <!-- Print Icon -->
      <xsl:if test="$printable='true'">
        <xsl:variable name="portletPrintUrl">
          <xsl:call-template name="portalUrl">
            <xsl:with-param name="url">
                <url:portal-url>
                    <url:layoutId><xsl:value-of select="@ID"/></url:layoutId>
                    <url:portlet-url mode="PRINT" copyCurrentRenderParameters="true" />
                </url:portal-url>
            </xsl:with-param>
          </xsl:call-template>
        </xsl:variable>
        <li>
          <a href="{$portletPrintUrl}#{@ID}" title="{upMsg:getMessage('print.portlet', $USER_LANG)}" class="up-portlet-control print"><xsl:value-of select="upMsg:getMessage('print', $USER_LANG)"/></a>
        </li>
      </xsl:if>

      <!-- Add to Layout Icon -->
      <xsl:if test="//focused[@in-user-layout='no'] and upGroup:isChannelDeepMemberOf(//focused/channel/@fname, 'local.1')"> <!-- Add to layout. -->
        <a id="focusedContentDialogLink" href="javascript:;" title="{upMsg:getMessage('add.this.portlet.to.my.layout', $USER_LANG)}" class="up-portlet-control add">
            <xsl:if test="$USE_PORTLET_CONTROL_ICONS='true'">
                <span class="icon"></span>
            </xsl:if>
            <span class="label"><xsl:value-of select="upMsg:getMessage('add.to.my.layout', $USER_LANG)"/></span>
        </a>
      </xsl:if>
        <xsl:if test="$IS_FRAGMENT_ADMIN_MODE='true'">
          <li>
            <a class="up-portlet-control permissions portlet-permissions-link" href="javascript:;" title="{upMsg:getMessage('edit.permissions.for.this.portlet', $USER_LANG)}"><xsl:value-of select="upMsg:getMessage('edit.permissions', $USER_LANG)"/></a>
          </li>
        </xsl:if>
        </ul>
    </div>
  </xsl:template>
  <!-- ========== TEMPLATE: PORTLET CONTROLS ========== -->
<<<<<<< HEAD
    
=======

  <!-- ========== TEMPLATE: WELCOME ========== -->
  <!-- ======================================= -->
  <!--
   | This template renders dynamic welcome message
  -->
  <xsl:template name="welcome">
    <!-- <xsl:if test="$AUTHENTICATED='true'"> --> <!-- Welcome only displays if the user is logged in. -->
      <div id="portalWelcome">
        <chunk-point/> <!-- Performance Optimization, see ChunkPointPlaceholderEventSource -->
        <xsl:choose>
          <xsl:when test="$userImpersonating = 'true'">
            <xsl:value-of select="upMsg:getMessage('you.are.idswapped.as', $USER_LANG)"/>
          </xsl:when>
          <xsl:otherwise>
            <xsl:value-of select="upMsg:getMessage('you.are.signed.in.as', $USER_LANG)"/>
          </xsl:otherwise>
        </xsl:choose>
        &#160;<span class="user-name"><xsl:value-of select="$USER_NAME"/></span>
        <chunk-point/> <!-- Performance Optimization, see ChunkPointPlaceholderEventSource -->
      </div>
    <!-- </xsl:if> -->
  </xsl:template>
  <!-- ======================================= -->
>>>>>>> c05f05ac
</xsl:stylesheet><|MERGE_RESOLUTION|>--- conflicted
+++ resolved
@@ -439,9 +439,6 @@
     </div>
   </xsl:template>
   <!-- ========== TEMPLATE: PORTLET CONTROLS ========== -->
-<<<<<<< HEAD
-    
-=======
 
   <!-- ========== TEMPLATE: WELCOME ========== -->
   <!-- ======================================= -->
@@ -466,5 +463,4 @@
     <!-- </xsl:if> -->
   </xsl:template>
   <!-- ======================================= -->
->>>>>>> c05f05ac
 </xsl:stylesheet>