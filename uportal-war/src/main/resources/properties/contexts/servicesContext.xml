--- conflicted
+++ resolved
@@ -66,10 +66,6 @@
     
     <util:list id="searchServices">
         <bean class="org.jasig.portal.portlets.search.portletregistry.PortletRegistrySearchService"/>
-<<<<<<< HEAD
-        <bean class="org.jasig.portal.portlets.search.gsa.GsaSearchService"
-            p:baseUrl="http://google.yale.edu/search" p:site="Yale_University"/>
-=======
         
         <!-- Uncomment and fill in your Google Custom Search ID to use
         <bean class="org.jasig.portal.portlets.search.google.GoogleCustomSearchService">
@@ -77,13 +73,9 @@
         </bean>
          -->
          
-        <!-- Uncomment and fill in your Google Search Appliance URL and Site to use
-        <bean class="org.jasig.portal.portlets.search.gsa.GsaSearchService">
-            <property name="baseUrl" value="http://search.example.com"/>
-            <property name="site" value="Site"/>
-        </bean>
-        -->
->>>>>>> 3c561ad1
+        <!-- Uncomment and fill in your Google Search Appliance URL and Site to use-->
+        <bean class="org.jasig.portal.portlets.search.gsa.GsaSearchService"
+            p:baseUrl="http://google.yale.edu/search" p:site="Yale_University"/>
     </util:list>
     
     <!-- 
