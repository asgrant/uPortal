--- conflicted
+++ resolved
@@ -38,11 +38,7 @@
         <property name="defaultProfileName" value="default" />
         <property name="mappings">
             <list>
-<<<<<<< HEAD
-				<!-- Apple iPad -->
-=======
                 <!-- Apple iPad -->
->>>>>>> e1abfd29
                 <bean class="org.jasig.portal.layout.UserAgentProfileMapper.Mapping">
                     <property name="pattern" value=".*iPad.*" />
                     <property name="profileName" value="default" />
