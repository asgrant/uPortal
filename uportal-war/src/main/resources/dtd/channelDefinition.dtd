<!--

    Licensed to Apereo under one or more contributor license
    agreements. See the NOTICE file distributed with this work
    for additional information regarding copyright ownership.
    Apereo licenses this file to you under the Apache License,
    Version 2.0 (the "License"); you may not use this file
    except in compliance with the License.  You may obtain a
    copy of the License at the following location:

      http://www.apache.org/licenses/LICENSE-2.0

    Unless required by applicable law or agreed to in writing,
    software distributed under the License is distributed on an
    "AS IS" BASIS, WITHOUT WARRANTIES OR CONDITIONS OF ANY
    KIND, either express or implied.  See the License for the
    specific language governing permissions and limitations
    under the License.

-->
<<<<<<< HEAD

<!ELEMENT channel-definition (channelId?,title, name, fname, desc, type, class, timeout, hasedit, hashelp, hasabout, secure, locale, categories, groups, users?, permissions?, parameters?, portletPreferences?, makeFNameAccessibleOnly? )>
=======
<!ELEMENT channel-definition (channelId?,title, name, fname, desc, type, class, timeout, hasedit, hashelp, hasabout, secure, locale, categories, groups, users?, parameters?, portletPreferences?, makeFNameAccessibleOnly? )>
>>>>>>> 5be4bba4
<!ATTLIST channel-definition script CDATA #IMPLIED>

<!ELEMENT categories (category)*>

<!ELEMENT groups (group)*>

<!ELEMENT users (user)*>

<!ELEMENT parameters (parameter)*>
<!ELEMENT parameter (name, value, description, ovrd)>

<!ELEMENT permissions (permission)>
<!ELEMENT permission (group)*>
<!ATTLIST permission system CDATA #REQUIRED>
<!ATTLIST permission activity CDATA #REQUIRED>

<!ELEMENT portletPreferences (portletPreference)*>
<!ELEMENT portletPreference (name, read-only?, values?)>
<!ELEMENT values (value)*>

<!ELEMENT makeFNameAccessibleOnly EMPTY>
<!ELEMENT channelId (#PCDATA)>

<!-- Portlet title.  This is the value that will appear in the portlet chrome and in navigational menus -->
<!ELEMENT title (#PCDATA)>

<!-- Portlet name.  This is an internal value that only appears in admin tools.  It can be used to distinguish between
 different portlets that share a title.   Deprecation warning:  in the future this may be removed in favor of using
 fname -->
<!ELEMENT name (#PCDATA)>

<!-- Functional name.  Unique identifier that is used internally to identify a portlet. -->
<!ELEMENT fname (#PCDATA)>
<!ELEMENT desc (#PCDATA)>
<!ELEMENT type (#PCDATA)>
<!ELEMENT class (#PCDATA)>
<!ELEMENT timeout (#PCDATA)>
<!ELEMENT hasedit (#PCDATA)>
<!ELEMENT hashelp (#PCDATA)>
<!ELEMENT hasabout (#PCDATA)>
<!ELEMENT secure (#PCDATA)>
<!ELEMENT locale (#PCDATA)>

<!ELEMENT category (#PCDATA)>
<!ELEMENT group (#PCDATA)>
<!ELEMENT user (#PCDATA)>

<!ELEMENT value (#PCDATA)>
<!ELEMENT description (#PCDATA)>
<!ELEMENT ovrd (#PCDATA)>
<!ELEMENT read-only (#PCDATA)>

<|MERGE_RESOLUTION|>--- conflicted
+++ resolved
@@ -18,12 +18,8 @@
     under the License.
 
 -->
-<<<<<<< HEAD
 
 <!ELEMENT channel-definition (channelId?,title, name, fname, desc, type, class, timeout, hasedit, hashelp, hasabout, secure, locale, categories, groups, users?, permissions?, parameters?, portletPreferences?, makeFNameAccessibleOnly? )>
-=======
-<!ELEMENT channel-definition (channelId?,title, name, fname, desc, type, class, timeout, hasedit, hashelp, hasabout, secure, locale, categories, groups, users?, parameters?, portletPreferences?, makeFNameAccessibleOnly? )>
->>>>>>> 5be4bba4
 <!ATTLIST channel-definition script CDATA #IMPLIED>
 
 <!ELEMENT categories (category)*>
